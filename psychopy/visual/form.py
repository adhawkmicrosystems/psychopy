#!/usr/bin/env python
# -*- coding: utf-8 -*-


# Part of the PsychoPy library
# Copyright (C) 2002-2018 Jonathan Peirce (C) 2019-2021 Open Science Tools Ltd.
# Distributed under the terms of the GNU General Public License (GPL).
import copy
import psychopy
from .text import TextStim
from .rect import Rect
from psychopy.data.utils import importConditions, listFromString
from psychopy.visual.basevisual import (BaseVisualStim,
                                        ContainerMixin,
                                        ColorMixin)
from psychopy import logging, layout
from random import shuffle
from pathlib import Path

__author__ = 'Jon Peirce, David Bridges, Anthony Haffey'

from ..colors import Color

_REQUIRED = -12349872349873  # an unlikely int

# a dict of known fields with their default vals
_knownFields = {
    'index': None,  # optional field to index into the rows
    'itemText': _REQUIRED,  # (question used until 2020.2)
    'itemColor': None,
    'itemWidth': 1,  # fraction of the form
    'type': _REQUIRED,  # type of response box (see below)
    'options': ('Yes', 'No'),  # for choice box
    'ticks': None,#(1, 2, 3, 4, 5, 6, 7),
    'tickLabels': None,
    'font': None,
    # for rating/slider
    'responseWidth': 1,  # fraction of the form
    'responseColor': None,
    'markerColor': None,
    'layout': 'horiz',  # can be vert or horiz
}
_doNotSave = [
    'itemCtrl', 'responseCtrl',  # these genuinely can't be save
    'itemColor', 'itemWidth', 'options', 'ticks', 'tickLabels',  # not useful?
    'responseWidth', 'responseColor', 'layout',
]
_knownRespTypes = {
    'heading', 'description',  # no responses
    'rating', 'slider',  # slider is continuous
    'free text',
    'choice', 'radio'  # synonyms (radio was used until v2020.2)
}
_synonyms = {
    'itemText': 'questionText',
    'choice': 'radio',
    'free text': 'textBox'
}

# Setting debug to True will set the sub-elements on Form to be outlined in red, making it easier to determine their position
debug = False


class Form(BaseVisualStim, ContainerMixin, ColorMixin):
    """A class to add Forms to a `psychopy.visual.Window`

    The Form allows Psychopy to be used as a questionnaire tool, where
    participants can be presented with a series of questions requiring responses.
    Form items, defined as questions and response pairs, are presented
    simultaneously onscreen with a scrollable viewing window.

    Example
    -------
    survey = Form(win, items=[{}], size=(1.0, 0.7), pos=(0.0, 0.0))

    Parameters
    ----------
    win : psychopy.visual.Window
        The window object to present the form.
    items : List of dicts or csv or xlsx file
        a list of dicts or csv file should have the following key, value pairs / column headers:
                 "index": The item index as a number
                 "itemText": item question string,
                 "itemWidth": fraction of the form width 0:1
                 "type": type of rating e.g., 'radio', 'rating', 'slider'
                 "responseWidth": fraction of the form width 0:1,
                 "options": list of tick labels for options,
                 "layout": Response object layout e.g., 'horiz' or 'vert'
    textHeight : float
        Text height.
    size : tuple, list
        Size of form on screen.
    pos : tuple, list
        Position of form on screen.
    itemPadding : float
        Space or padding between form items.
    units : str
        units for stimuli - Currently, Form class only operates with 'height' units.
    randomize : bool
        Randomize order of Form elements
    """

    knownStyles = {
        'light': {
            'fillColor': [0.89, 0.89, 0.89],
            'borderColor': None,
            'itemColor': 'black',
            'responseColor': 'black',
            'markerColor': [0.89, -0.35, -0.28],
            'font': "Open Sans",
        },
        'dark': {
            'fillColor': [-0.19, -0.19, -0.14],
            'borderColor': None,
            'itemColor': 'white',
            'responseColor': 'white',
            'markerColor': [0.89, -0.35, -0.28],
            'font': "Open Sans",
        },
    }

    def __init__(self,
                 win,
                 name='default',
                 colorSpace='rgb',
                 fillColor=None,
                 borderColor=None,
                 itemColor='white',
                 responseColor='white',
                 markerColor='red',
                 items=None,
                 font=None,
                 textHeight=.02,
                 size=(.5, .5),
                 pos=(0, 0),
                 style=None,
                 itemPadding=0.05,
                 units='height',
                 randomize=False,
                 autoLog=True,
                 # legacy
                 color=None,
                 foreColor=None
                 ):

        super(Form, self).__init__(win, units, autoLog=False)
        self.win = win
        self.autoLog = autoLog
        self.name = name
        self.randomize = randomize
        self.items = self.importItems(items)
        self.size = size
        self._pos = pos
        self.itemPadding = itemPadding
        self.scrollSpeed = self.setScrollSpeed(self.items, 4)
        self.units = units
        self.depth = 0

        # Appearance
        self.colorSpace = colorSpace
        self.fillColor = fillColor
        self.borderColor = borderColor
        self.itemColor = itemColor
        self.responseColor = responseColor
        self.markerColor = markerColor
        if color:
            self.foreColor = color
        if foreColor:
            self.foreColor = color

        self.font = font or "Open Sans"

        self.textHeight = textHeight
        self._baseYpositions = []
        self.leftEdge = None
        self.rightEdge = None
        self.topEdge = None
        self._currentVirtualY = 0  # Y position in the virtual sheet
        self._vheight = 0  # Height of the virtual sheet
        self._decorations = []
        self._externalDecorations = []
        # Check units - only works with height units for now
        if self.win.units != 'height':
            logging.warning(
                "Form currently only formats correctly using height units. "
                "Please change the units in Experiment Settings to 'height'")

        self._complete = False

        # Create layout of form
        self._createItemCtrls()

        self.style = style

        if self.autoLog:
            logging.exp("Created {} = {}".format(self.name, repr(self)))

    def __repr__(self, complete=False):
        return self.__str__(complete=complete)  # from MinimalStim

    def importItems(self, items):
        """Import items from csv or excel sheet and convert to list of dicts.
        Will also accept a list of dicts.

        Note, for csv and excel files, 'options' must contain comma separated values,
        e.g., one, two, three. No parenthesis, or quotation marks required.

        Parameters
        ----------
        items :  Excel or CSV file, list of dicts
            Items used to populate the Form

        Returns
        -------
        List of dicts
            A list of dicts, where each list entry is a dict containing all fields for a single Form item
        """
        def _checkSynonyms(items, fieldNames):
            """Checks for updated names for fields (i.e. synonyms)"""

            replacedFields = set()
            for field in _synonyms:
                synonym = _synonyms[field]
                for item in items:
                    if synonym in item:
                        # convert to new name
                        item[field] = item[synonym]
                        del item[synonym]
                        replacedFields.add(field)
            for field in replacedFields:
                fieldNames.append(field)
                fieldNames.remove(_synonyms[field])
                logging.warning("Form {} included field no longer used {}. "
                                "Replacing with new name '{}'"
                                .format(self.name, _synonyms[field], field))

        def _checkRequiredFields(fieldNames):
            """Checks for required headings (do this after checking synonyms)"""
            for hdr in _knownFields:
                # is it required and/or present?
                if _knownFields[hdr] == _REQUIRED and hdr not in fieldNames:
                    raise ValueError("Missing header ({}) in Form ({}). "
                                     "Headers found were: {}"
                                     .format(hdr, self.name, fieldNames))


        def _checkTypes(types, itemText):
            """A nested function for testing the number of options given

            Raises ValueError if n Options not > 1
            """
            itemDiff = set([types]) - set(_knownRespTypes)

            for incorrItemType in itemDiff:
                if incorrItemType == _REQUIRED:
                    if self._itemsFile:
                        itemsFileStr =  ("in items file '{}'"
                                         .format(self._itemsFile))
                    else:
                        itemsFileStr = ""
                    msg = ("Item {}{} is missing a required "
                           "value for its response type. Permitted types are "
                           "{}.".format(itemText, itemsFileStr,
                                        _knownRespTypes))
                if self.autoLog:
                    logging.error(msg)
                raise ValueError(msg)

        def _addDefaultItems(items):
            """
            Adds default items when missing. Works in-place.

            Parameters
            ----------
            items : List of dicts
            headers : List of column headers for each item
            """
            def isPresent(d, field):
                # check if the field is there and not empty on this row
                return (field in d and d[field] not in [None, ''])

            missingHeaders = []
            defaultValues = _knownFields
            for index, item in enumerate(items):
                defaultValues['index'] = index
                for header in defaultValues:
                    # if header is missing of val is None or ''
                    if not isPresent(item, header):
                        oldHeader = header.replace('item', 'question')
                        if isPresent(item, oldHeader):
                            item[header] = item[oldHeader]
                            logging.warning(
                                "{} is a deprecated heading for Forms. "
                                "Use {} instead"
                                .format(oldHeader, header)
                            )
                            continue
                        # Default to colour scheme if specified
                        if defaultValues[header] in ['fg', 'bg', 'em']:
                            item[header] = self.color
                        else:
                            item[header] = defaultValues[header]
                        missingHeaders.append(header)

            msg = "Using default values for the following headers: {}".format(
                missingHeaders)
            if self.autoLog:
                logging.info(msg)

        if self.autoLog:
            logging.info("Importing items...")

        if not isinstance(items, list):
            # items is a conditions file
            self._itemsFile = Path(items)
            items, fieldNames = importConditions(items, returnFieldNames=True)
        else:  # we already have a list so lets find the fieldnames
            fieldNames = set()
            for item in items:
                fieldNames = fieldNames.union(item)
            fieldNames = list(fieldNames)  # convert to list at the end
            self._itemsFile = None

        _checkSynonyms(items, fieldNames)
        _checkRequiredFields(fieldNames)
        # Add default values if entries missing
        _addDefaultItems(items)

        # Convert options to list of strings
        for idx, item in enumerate(items):
            if item['ticks']:
                item['ticks'] = listFromString(item['ticks'])
            if 'tickLabels' in item and item['tickLabels']:
                item['tickLabels'] = listFromString(item['tickLabels'])
            if 'options' in item and item['options']:
                item['options'] = listFromString(item['options'])

        # Check types
        [_checkTypes(item['type'], item['itemText']) for item in items]
        # Check N options > 1
        # Randomise items if requested
        if self.randomize:
            shuffle(items)
        return items

    def setScrollSpeed(self, items, multiplier=2):
        """Set scroll speed of Form. Higher multiplier gives smoother, but
        slower scroll.

        Parameters
        ----------
        items : list of dicts
            Items used to populate the form
        multiplier : int (default=2)
            Number used to calculate scroll speed

        Returns
        -------
        int
            Scroll speed, calculated using N items by multiplier
        """
        return len(items) * multiplier

    def _getItemRenderedWidth(self, size):
        """Returns text width for item text based on itemWidth and Form width.

        Parameters
        ----------
        size : float, int
            The question width

        Returns
        -------
        float
            Wrap width for question text
        """
        return size * self.size[0] - (self.itemPadding * 2)

    def _setQuestion(self, item):
        """Creates TextStim object containing question

        Parameters
        ----------
        item : dict
            The dict entry for a single item

        Returns
        -------
        psychopy.visual.text.TextStim
            The textstim object with the question string
        questionHeight
            The height of the question bounding box as type float
        questionWidth
            The width of the question bounding box as type float
        """
        if self.autoLog:
            logging.exp(
                    u"Question text: {}".format(item['itemText']))

        if item['type'] == 'heading':
            letterScale = 1.5
            bold = True
        else:
            letterScale = 1.0
            bold = False
        w = self._getItemRenderedWidth(item['itemWidth'])
        question = psychopy.visual.TextBox2(
                self.win,
                text=item['itemText'],
                units=self.units,
                letterHeight=self.textHeight * letterScale,
                anchor='top-left',
                alignment='center-left',
                pos=(self.leftEdge+self.itemPadding, 0),  # y pos irrelevant
                size=[w, 0.1],  # expand height with text
                autoLog=False,
                colorSpace=self.colorSpace,
                color=item['itemColor'] or self.itemColor,
                fillColor=None,
                padding=0,  # handle this by padding between items
                borderWidth=1,
                borderColor='red' if debug else None,  # add borderColor to help debug
                editable=False,
                bold=bold,
                font=item['font'] or self.font)
        # Resize textbox to be at least as tall as the text
        question._updateVertices()
        textHeight = getattr(question.boundingBox._size, question.units)[1]
        if textHeight > question.size[1]:
            question.size[1] = textHeight + question.padding[1] * 2
            question._layout()

        questionHeight = question.size[1]
        questionWidth = question.size[0]
        # store virtual pos to combine with scroll bar for actual pos
        question._baseY = self._currentVirtualY

        # Add question objects to Form element dict
        item['itemCtrl'] = question

        return question, questionHeight, questionWidth

    def _setResponse(self, item):
        """Makes calls to methods which make Slider or TextBox response objects
        for Form

        Parameters
        ----------
        item : dict
            The dict entry for a single item
        question : TextStim
            The question text object

        Returns
        -------
        psychopy.visual.slider.Slider
            The Slider object for response
        psychopy.visual.TextBox
            The TextBox object for response
        respHeight
            The height of the response object as type float
        """
        if self.autoLog:
            logging.info(
                    "Adding response to Form type: {}, layout: {}, options: {}"
                    .format(item['type'], item['layout'], item['options']))

        if item['type'].lower() == 'free text':
            respCtrl, respHeight = self._makeTextBox(item)
        elif item['type'].lower() in ['heading', 'description']:
            respCtrl, respHeight = None, 0
        elif item['type'].lower() in ['rating', 'slider', 'choice', 'radio']:
            respCtrl, respHeight = self._makeSlider(item)

        item['responseCtrl'] = respCtrl
        return respCtrl, float(respHeight)

    def _makeSlider(self, item):
        """Creates Slider object for Form class

        Parameters
        ----------
        item : dict
            The dict entry for a single item
        pos : tuple
            position of response object

        Returns
        -------
        psychopy.visual.slider.Slider
            The Slider object for response
        respHeight
            The height of the response object as type float
        """
        # Slider dict

        kind = item['type'].lower()

        # what are the ticks for the scale/slider?
        if item['type'].lower() in ['radio', 'choice']:
            if item['ticks']:
                ticks = item['ticks']
            else:
                ticks = None
            tickLabels = item['tickLabels'] or item['options'] or item['ticks']
            granularity = 1
            style = 'radio'
        else:
            if item['ticks']:
                ticks = item['ticks']
            elif item['options']:
                ticks = range(0, len(item['options']))

            else:
                raise ValueError("We don't appear to have either options or "
                                 "ticks for item '{}' of {}."
                                 .format(item['itemText'], self.name))
            # how to label those ticks
            if item['tickLabels']:
                tickLabels = [str(i).strip() for i in item['tickLabels']]
            elif 'options' in item and item['options']:
                tickLabels = [str(i).strip() for i in item['options']]
            else:
                tickLabels = None
            # style/granularity
            if kind == 'slider' and 'granularity' in item:
                if item['granularity']:
                    granularity = item['granularity']
                else:
                    granularity = 0
            elif kind == 'slider' and 'granularity' not in item:
                granularity = 0
            else:
                granularity = 1
            style = kind

        # Make invisible guide rect to help with laying out slider
        w = (item['responseWidth'] - self.itemPadding * 2) * (self.size[0] - self.scrollbarWidth) * 0.8
        if item['layout'] == 'horiz':
            h = self.textHeight * 2 + 0.03
        elif item['layout'] == 'vert':
            h = self.textHeight * 1.1 * len(item['options'])
        x = self.rightEdge - self.itemPadding - self.scrollbarWidth - w * 0.1
        guide = Rect(
            self.win,
            size=(w, h),
            pos=(x, 0),
            anchor="top-right",
            lineColor="red",
            fillColor=None,
            units=self.units,
            autoLog=False
        )
        # Get slider pos and size
        if item['layout'] == 'horiz':
            x = guide.pos[0] - guide.size[0] / 2
            w = guide.size[0]
            h = 0.03
            wrap = None  # Slider defaults are fine for horizontal
        elif item['layout'] == 'vert':
            # for vertical take into account the nOptions
            x = guide.pos[0] - guide.size[0]
            w = 0.03
            h = guide.size[1]
            wrap = guide.size[0] / 2 - 0.03
            item['options'].reverse()

        # Create Slider
        resp = psychopy.visual.Slider(
                self.win,
                pos=(x, 0),  # NB y pos is irrelevant here - handled later
                size=(w, h),
                ticks=ticks,
                labels=tickLabels,
                units=self.units,
                labelHeight=self.textHeight,
                labelWrapWidth=wrap,
                granularity=granularity,
                flip=True,
                style=style,
                autoLog=False,
                font=item['font'] or self.font,
                color=item['responseColor'] or self.responseColor,
                fillColor=item['markerColor'] or self.markerColor,
                borderColor=item['responseColor'] or self.responseColor,
                colorSpace=self.colorSpace)
        resp.guide = guide

        # store virtual pos to combine with scroll bar for actual pos
        resp._baseY = self._currentVirtualY - guide.size[1] / 2 - self.itemPadding

        return resp, guide.size[1]

    def _getItemHeight(self, item, ctrl=None):
        """Returns the full height of the item to be inserted in the form"""
        if type(ctrl) == psychopy.visual.TextBox2:
            return ctrl.size[1]
        if type(ctrl) == psychopy.visual.Slider:
            # Set radio button layout
            if item['layout'] == 'horiz':
                return 0.03 + ctrl.labelHeight*3
            elif item['layout'] == 'vert':
                # for vertical take into account the nOptions
                return ctrl.labelHeight*len(item['options'])

    def _makeTextBox(self, item):
        """Creates TextBox object for Form class

        NOTE: The TextBox 2 in work in progress, and has not been added to Form class yet.
        Parameters
        ----------
        item : dict
            The dict entry for a single item
        pos : tuple
            position of response object

        Returns
        -------
        psychopy.visual.TextBox
            The TextBox object for response
        respHeight
            The height of the response object as type float
        """
        w = (item['responseWidth'] - self.itemPadding * 2) * (self.size[0] - self.scrollbarWidth)
        x = self.rightEdge - self.itemPadding - self.scrollbarWidth
        resp = psychopy.visual.TextBox2(
                self.win,
                text='',
                pos=(x, 0),  # y pos irrelevant now (handled by scrollbar)
                size=(w, 0.1),
                letterHeight=self.textHeight,
                units=self.units,
                anchor='top-right',
                color=item['responseColor'] or self.responseColor,
                colorSpace=self.colorSpace,
                font=item['font'] or self.font,
                editable=True,
                borderColor=item['responseColor'] or self.responseColor,
                borderWidth=2,
                fillColor=None,
                onTextCallback=self._layoutY,
        )
        if debug:
            resp.borderColor = "red"
        # Resize textbox to be at least as tall as the text
        resp._updateVertices()
        textHeight = getattr(resp.boundingBox._size, resp.units)[1]
        if textHeight > resp.size[1]:
            resp.size[1] = textHeight + resp.padding[1] * 2
            resp._layout()

        respHeight = resp.size[1]
        # store virtual pos to combine with scroll bar for actual pos
        resp._baseY = self._currentVirtualY

        return resp, respHeight

    def _setScrollBar(self):
        """Creates Slider object for scrollbar

        Returns
        -------
        psychopy.visual.slider.Slider
            The Slider object for scroll bar
        """
        scroll = psychopy.visual.Slider(win=self.win,
                                        size=(self.scrollbarWidth, self.size[1] / 1.2),  # Adjust size to account for scrollbar overflow
                                        ticks=[0, 1],
                                        style='scrollbar',
                                        borderColor=self.responseColor,
                                        fillColor=self.markerColor,
                                        pos=(self.rightEdge - self.scrollbarWidth / 2, self.pos[1]),
                                        autoLog=False)
        return scroll

    def _setBorder(self):
        """Creates border using Rect

        Returns
        -------
        psychopy.visual.Rect
            The border for the survey
        """
        return psychopy.visual.Rect(win=self.win,
                                    units=self.units,
                                    pos=self.pos,
                                    width=self.size[0],
                                    height=self.size[1],
                                    colorSpace=self.colorSpace,
                                    fillColor=self.fillColor,
                                    lineColor=self.borderColor,
                                    opacity=None,
                                    autoLog=False)

    def _setAperture(self):
        """Blocks text beyond border using Aperture

        Returns
        -------
        psychopy.visual.Aperture
            The aperture setting viewable area for forms
        """
        aperture = psychopy.visual.Aperture(win=self.win,
                                            name='aperture',
                                            units=self.units,
                                            shape='square',
                                            size=self.size,
                                            pos=self.pos,
                                            autoLog=False)
        aperture.disable()  # Disable on creation. Only enable on draw.
        return aperture

    def _getScrollOffset(self):
        """Calculate offset position of items in relation to markerPos. Offset is a proportion of
        `vheight - height`, meaning the max offset (when scrollbar.markerPos is 1) is enough
        to take the bottom element to the bottom of the border.

        Returns
        -------
        float
            Offset position of items proportionate to scroll bar
        """
        offset = max(self._vheight - self.size[1], 0) * (1 - self.scrollbar.markerPos) * -1
        return offset

    def _createItemCtrls(self):
        """Define layout of form"""
        # Define boundaries of form
        if self.autoLog:
            logging.info("Setting layout of Form: {}.".format(self.name))

        self.leftEdge = self.pos[0] - self.size[0] / 2.0
        self.rightEdge = self.pos[0] + self.size[0] / 2.0

        # For each question, create textstim and rating scale
        for item in self.items:
            # set up the question object
            self._setQuestion(item)
            # set up the response object
            self._setResponse(item)


        # position a slider on right-hand edge
        self.scrollbar = self._setScrollBar()
        self.scrollbar.markerPos = 1  # Set scrollbar to start position
        self.border = self._setBorder()
        self.aperture = self._setAperture()
        # then layout the Y positions
        self._layoutY()

        if self.autoLog:
            logging.info("Layout set for Form: {}.".format(self.name))

    def _layoutY(self):
        """This needs to be done when editable textboxes change their size
        because everything below them needs to move too"""

        self.topEdge = self.pos[1] + self.size[1] / 2.0

        self._currentVirtualY = self.topEdge - self.itemPadding
        # For each question, create textstim and rating scale
        for item in self.items:
            question = item['itemCtrl']
            response = item['responseCtrl']

            # update item baseY
            question._baseY = self._currentVirtualY
            # and get height to update current Y
            questionHeight = self._getItemHeight(item=item, ctrl=question)

            # go on to next line if together they're too wide
            oneLine = (item['itemWidth']+item['responseWidth'] <= 1
                       or not response)
            if not oneLine:
                # response on next line
                self._currentVirtualY -= questionHeight + self.itemPadding / 4

            # update response baseY
            if not response:
                self._currentVirtualY -= questionHeight + self.itemPadding
                continue
            # get height to update current Y
            respHeight = self._getItemHeight(item=item, ctrl=response)

            # update item baseY
            # slider needs to align by middle
            if type(response) == psychopy.visual.Slider:
                response._baseY = self._currentVirtualY - max(questionHeight, respHeight)/2
            else:  # hopefully we have an object that can anchor at top?
                response._baseY = self._currentVirtualY

            # go on to next line if together they're too wide
            if oneLine:
                # response on same line - work out which is bigger
                self._currentVirtualY -= (
                    max(questionHeight, respHeight) + self.itemPadding
                )
            else:
                # response on next line
                self._currentVirtualY -= respHeight + self.itemPadding * 5/4

<<<<<<< HEAD
        self._setDecorations()  # choose whether show/hide scrollbar
=======
        # Calculate virtual height as distance from top edge to bottom of last element
        self._vheight = abs(self.topEdge - self._currentVirtualY)

        self._setDecorations()  # choose whether show/hide scroolbar
>>>>>>> 42d3d4fb

    def _setDecorations(self):
        """Sets Form decorations i.e., Border and scrollbar"""
        # add scrollbar if it's needed
        self._decorations = [self.border]
        if self._vheight > self.size[1]:
            self._decorations.append(self.scrollbar)

    def _inRange(self, item):
        """Check whether item position falls within border area

        Parameters
        ----------
        item : TextStim, Slider object
            TextStim or Slider item from survey

        Returns
        -------
        bool
            Returns True if item position falls within border area
        """
        upperRange = self.size[1]
        lowerRange = -self.size[1]
        return (item.pos[1] < upperRange and item.pos[1] > lowerRange)

    def _drawDecorations(self):
        """Draw decorations on form."""
        [decoration.draw() for decoration in self._decorations]

    def _drawExternalDecorations(self):
        """Draw decorations outside the aperture"""
        [decoration.draw() for decoration in self._externalDecorations]

    def _drawCtrls(self):
        """Draw elements on form within border range.

        Parameters
        ----------
        items : List
            List of TextStim or Slider item from survey
        """
        for idx, item in enumerate(self.items):
            for element in [item['itemCtrl'], item['responseCtrl']]:
                if element is None:  # e.g. because this has no resp obj
                    continue

                element.pos = (element.pos[0],
                               element._baseY - self._getScrollOffset())
                if self._inRange(element):
                    element.draw()
                    if debug and hasattr(element, "guide"):
                        # If debugging, draw position guide too
                        element.guide.pos = (element.guide.pos[0], element._baseY - self._getScrollOffset() + element.guide.size[1] / 2)
                        element.guide.draw()

    def setAutoDraw(self, value, log=None):
        """Sets autoDraw for Form and any responseCtrl contained within
        """
        for i in self.items:
            if i['responseCtrl']:
                i['responseCtrl'].__dict__['autoDraw'] = value
                self.win.addEditable(i['responseCtrl'])
        BaseVisualStim.setAutoDraw(self, value, log)

    def draw(self):
        """Draw all form elements"""
        # Check mouse wheel
        self.scrollbar.markerPos += self.scrollbar.mouse.getWheelRel()[
                                        1] / self.scrollSpeed
        # draw the box and scrollbar
        self._drawExternalDecorations()
        # enable aperture
        self.aperture.enable()
        # draw the box and scrollbar
        self._drawDecorations()
        # Draw question and response objects
        self._drawCtrls()
        # disable aperture
        self.aperture.disable()

    def getData(self):
        """Extracts form questions, response ratings and response times from
        Form items

        Returns
        -------
        list
            A copy of the data as a list of dicts
        """
        nIncomplete = 0
        nIncompleteRequired = 0
        for thisItem in self.items:
            if 'responseCtrl' not in thisItem or not thisItem['responseCtrl']:
                continue  # maybe a heading or similar
            responseCtrl = thisItem['responseCtrl']
            # get response if available
            if hasattr(responseCtrl, 'getRating'):
                thisItem['response'] = responseCtrl.getRating()
            else:
                thisItem['response'] = responseCtrl.text
            if thisItem['response'] in [None, '']:
                # todo : handle required items here (e.g. ending with * ?)
                nIncomplete += 1
            # get RT if available
            if hasattr(responseCtrl, 'getRT'):
                thisItem['rt'] = responseCtrl.getRT()
            else:
                thisItem['rt'] = None
        self._complete = (nIncomplete == 0)
        return copy.copy(self.items)  # don't want users changing orig

    def addDataToExp(self, exp, itemsAs='rows'):
        """Gets the current Form data and inserts into an
        :class:`~psychopy.experiment.ExperimentHandler` object either as rows
        or as columns

        Parameters
        ----------
        exp : :class:`~psychopy.experiment.ExperimentHandler`
        itemsAs: 'rows','cols' (or 'columns')

        Returns
        -------

        """
        data = self.getData()  # will be a copy of data (we can trash it)
        asCols = itemsAs.lower() in ['cols', 'columns']
        # iterate over items and fields within each item
        # iterate all items and all fields before calling nextEntry
        for ii, thisItem in enumerate(data):  # data is a list of dicts
            for fieldName in thisItem:
                if fieldName in _doNotSave:
                    continue
                if asCols:  # for columns format, we need index for item
                    columnName = "{}[{}].{}".format(self.name, ii, fieldName)
                else:
                    columnName = "{}.{}".format(self.name, fieldName)
                exp.addData(columnName, thisItem[fieldName])
                # finished field
            if not asCols:  # for rows format we add a newline each item
                exp.nextEntry()
            # finished item
        # finished form
        if asCols:  # for cols format we add a newline each item
            exp.nextEntry()

    def formComplete(self):
        """Deprecated in version 2020.2. Please use the Form.complete property
        """
        return self.complete

    @property
    def pos(self):
        if hasattr(self, '_pos'):
            return self._pos

    @pos.setter
    def pos(self, value):
        self._pos = value
        if hasattr(self, 'aperture'):
            self.aperture.pos = value
        if hasattr(self, 'border'):
            self.border.pos = value
        self.leftEdge = self.pos[0] - self.size[0] / 2.0
        self.rightEdge = self.pos[0] + self.size[0] / 2.0
        # Set horizontal position of elements
        for item in self.items:
            for element in [item['itemCtrl'], item['responseCtrl']]:
                if element is None:  # e.g. because this has no resp obj
                    continue
                element.pos = [value[0], element.pos[1]]
                element._baseY = value[1]
                if hasattr(element, 'anchor'):
                    element.anchor = 'top-center'
        # Calculate new position for everything on the y axis
        self.scrollbar.pos = (self.rightEdge - .008, self.pos[1])
        self._layoutY()

    @property
    def scrollbarWidth(self):
        """
        Width of the scrollbar for this Form, in the spatial units of this Form. Can also be set as a
        `layout.Vector` object.
        """
        if not hasattr(self, "_scrollbarWidth"):
            # Default to 15px
            self._scrollbarWidth = layout.Vector(15, 'pix', self.win)
        return getattr(self._scrollbarWidth, self.units)[0]

    @scrollbarWidth.setter
    def scrollbarWidth(self, value):
        self._scrollbarWidth = layout.Vector(value, self.units, self.win)
        self.scrollbar.width[0] = self.scrollbarWidth

    @property
    def opacity(self):
        return BaseVisualStim.opacity.fget(self)

    @opacity.setter
    def opacity(self, value):
        BaseVisualStim.opacity.fset(self, value)
        self.fillColor = self._fillColor
        self.borderColor = self._borderColor
        if hasattr(self, "_foreColor"):
            self._foreColor.alpha = value
        if hasattr(self, "_itemColor"):
            self._itemColor.alpha = value
        if hasattr(self, "_responseColor"):
            self._responseColor.alpha = value
        if hasattr(self, "_markerColor"):
            self._markerColor.alpha = value

    @property
    def complete(self):
        """A read-only property to determine if the current form is complete"""
        self.getData()
        return self._complete

    @property
    def foreColor(self):
        """
        Sets both `itemColor` and `responseColor` to the same value
        """
        return ColorMixin.foreColor.fget(self)

    @foreColor.setter
    def foreColor(self, value):
        ColorMixin.foreColor.fset(self, value)
        self.itemColor = value
        self.responseColor = value

    @property
    def fillColor(self):
        """
        Color of the form's background
        """
        return ColorMixin.fillColor.fget(self)

    @fillColor.setter
    def fillColor(self, value):
        ColorMixin.fillColor.fset(self, value)
        if hasattr(self, "border"):
            self.border.fillColor = value

    @property
    def borderColor(self):
        """
        Color of the line around the form
        """
        return ColorMixin.borderColor.fget(self)

    @borderColor.setter
    def borderColor(self, value):
        ColorMixin.borderColor.fset(self, value)
        if hasattr(self, "border"):
            self.border.borderColor = value

    @property
    def itemColor(self):
        """
        Color of the text on form items
        """
        return getattr(self._itemColor, self.colorSpace)

    @itemColor.setter
    def itemColor(self, value):
        self._itemColor = Color(value, self.colorSpace)
        # Set text color on each item
        for item in self.items:
            if 'itemCtrl' in item:
                if isinstance(item['itemCtrl'], psychopy.visual.TextBox2):
                    item['itemCtrl'].foreColor =  self._itemColor

    @property
    def responseColor(self):
        """
        Color of the lines and text on form responses
        """
        if hasattr(self, "_responseColor"):
            return getattr(self._responseColor, self.colorSpace)

    @responseColor.setter
    def responseColor(self, value):
        self._responseColor = Color(value, self.colorSpace)
        # Set line color on scrollbar
        if hasattr(self, "scrollbar"):
            self.scrollbar.borderColor = self._responseColor
        # Set line and label color on each item
        for item in self.items:
            if 'responseCtrl' in item:
                if isinstance(item['responseCtrl'], psychopy.visual.Slider) or isinstance(item['responseCtrl'], psychopy.visual.TextBox2):
                    item['responseCtrl'].borderColor = self._responseColor
                    item['responseCtrl'].foreColor = self._responseColor

    @property
    def markerColor(self):
        """
        Color of the marker on any sliders in this form
        """
        if hasattr(self, "_markerColor"):
            return getattr(self._markerColor, self.colorSpace)

    @markerColor.setter
    def markerColor(self, value):
        self._markerColor = Color(value, self.colorSpace)
        # Set marker color on scrollbar
        if hasattr(self, "scrollbar"):
            self.scrollbar.fillColor = self._markerColor
        # Set marker color on each item
        for item in self.items:
            if 'responseCtrl' in item:
                if isinstance(item['responseCtrl'], psychopy.visual.Slider):
                    item['responseCtrl'].fillColor = self._markerColor

    @property
    def style(self):
        if hasattr(self, "_style"):
            return self._style

    @style.setter
    def style(self, style):
        """Sets some predefined styles or use these to create your own.

        If you fancy creating and including your own styles that would be great!

        Parameters
        ----------
        style: string

            Known styles currently include:

                'light': black text on a light background
                'dark': white text on a dark background

        """
        self._style = style
        # If style is custom, skip the rest
        if style in ['custom...', 'None', None]:
            return
        # If style is a string of a known style, use that
        if style in self.knownStyles:
            style = self.knownStyles[style]
        # By here, style should be a dict
        if not isinstance(style, dict):
            return
        # Apply each key in the style dict as an attr
        for key, val in style.items():
            if hasattr(self, key):
                setattr(self, key, val)

    @property
    def values(self):
        # Iterate through each control and append its value to a dict
        out = {}
        for item in self.getData():
            out.update(
                {item['index']: item['response']}
            )
        return out

    @values.setter
    def values(self, values):
        for item in self.items:
            if item['index'] in values:
                ctrl = item['responseCtrl']
                # set response if available
                if hasattr(ctrl, "rating"):
                    ctrl.rating = values[item['index']]
                elif hasattr(ctrl, "value"):
                    ctrl.value = values[item['index']]
                else:
                    ctrl.text = values[item['index']]<|MERGE_RESOLUTION|>--- conflicted
+++ resolved
@@ -799,14 +799,10 @@
                 # response on next line
                 self._currentVirtualY -= respHeight + self.itemPadding * 5/4
 
-<<<<<<< HEAD
-        self._setDecorations()  # choose whether show/hide scrollbar
-=======
         # Calculate virtual height as distance from top edge to bottom of last element
         self._vheight = abs(self.topEdge - self._currentVirtualY)
 
         self._setDecorations()  # choose whether show/hide scroolbar
->>>>>>> 42d3d4fb
 
     def _setDecorations(self):
         """Sets Form decorations i.e., Border and scrollbar"""
