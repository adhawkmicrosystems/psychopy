--- conflicted
+++ resolved
@@ -29,14 +29,9 @@
     bits.getVideoLine(lineN=1, nPixels=1)
     core.wait(5) #wait for status mode to take effect
 
-<<<<<<< HEAD
-    #createa  stimulus to check luminance values
-    screenSqr = visual.GratingStim(win, tex=None, mask=None, size=2)
-=======
     #create a stimulus to check luminance values
     screenSqr = visual.GratingStim(win,tex=None, mask=None,
                size=2)
->>>>>>> d87f467c
 
     print('\n  up from zero:')
     bit16 = (2.0 ** 16) - 1
