--- conflicted
+++ resolved
@@ -67,23 +67,6 @@
 MISSING_REMOTE = -1
 OK = 1
 
-<<<<<<< HEAD
-# find a copy of git if possible to do push/pull as needed
-# the pure-python dulwich lib can do everything else but merged push/pull
-# isn't currently possible (e.g. pull overwrites any local commits!)
-# see https://github.com/dulwich/dulwich/issues/666
-_environ = copy.copy(os.environ)
-if sys.platform == 'darwin':
-    _gitStandalonePath = abspath(join(sys.executable, '..', '..', 'Resources'))
-    if os.path.exists(_gitStandalonePath):
-        _environ["PATH"] = "{}:".format(_gitStandalonePath) + _environ["PATH"]
-elif sys.platform == 'win32':
-    _gitStandalonePath = abspath(join(sys.executable, '..', 'PortableGit'))
-    if os.path.exists(_gitStandalonePath):
-        _environ["PATH"] = "{};".format(_gitStandalonePath) + _environ["PATH"]
-
-=======
->>>>>>> 7e35eafb
 
 def getAuthURL():
     state = str(uuid4())  # create a private "state" based on uuid
@@ -718,11 +701,7 @@
         proc = subprocess.Popen(['git', 'push', self.remoteWithToken, 'master'],
                                 stdout=subprocess.PIPE,
                                 stderr=subprocess.PIPE,
-<<<<<<< HEAD
-                                cwd=self.localRoot, env=_environ)
-=======
                                 cwd=self.localRoot, env=constants.ENVIRON)
->>>>>>> 7e35eafb
         stdoutData, stderrData = proc.communicate()
         for out in [stdoutData, stderrData]:
             if out:
