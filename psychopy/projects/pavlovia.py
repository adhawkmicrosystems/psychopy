#!/usr/bin/env python
# -*- coding: utf-8 -*-

# Part of the PsychoPy library
# Copyright (C) 2002-2018 Jonathan Peirce (C) 2019-2021 Open Science Tools Ltd.
# Distributed under the terms of the GNU General Public License (GPL).

"""Helper functions in PsychoPy for interacting with Pavlovia.org
"""
import glob
import json
import pathlib
import os
import re
import time
import subprocess
import traceback

import pandas
from pkg_resources import parse_version

from psychopy import logging, prefs, exceptions
from psychopy.tools.filetools import DictStorage, KnownProjects
from psychopy import app
from psychopy.localization import _translate
import wx

from ..tools.apptools import SortTerm

try:
    import git  # must import psychopy constants before this (custom git path)
    haveGit = True
except ImportError:
    haveGit = False

import requests
import gitlab
import gitlab.v4.objects

# for authentication
from . import sshkeys
from uuid import uuid4

from .gitignore import gitIgnoreText

from urllib import parse
urlencode = parse.quote

# TODO: test what happens if we have a network initially but lose it
# TODO: test what happens if we have a network but pavlovia times out

pavloviaPrefsDir = os.path.join(prefs.paths['userPrefsDir'], 'pavlovia')
rootURL = "https://gitlab.pavlovia.org"
client_id = '4bb79f0356a566cd7b49e3130c714d9140f1d3de4ff27c7583fb34fbfac604e0'
scopes = []
redirect_url = 'https://gitlab.pavlovia.org/'

knownUsers = DictStorage(
        filename=os.path.join(pavloviaPrefsDir, 'users.json'))

# knownProjects is a dict stored by id ("namespace/name")
knownProjects = KnownProjects(
        filename=os.path.join(pavloviaPrefsDir, 'projects.json'))
# knownProjects stores the gitlab id to check if it's the same exact project
# We add to the knownProjects when project.local is set (ie when we have a
# known local location for the project)

permissions = {  # for ref see https://docs.gitlab.com/ee/user/permissions.html
    'guest': 10,
    'reporter': 20,
    'developer': 30,  # (can push to non-protected branches)
    'maintainer': 30,
    'owner': 50}

MISSING_REMOTE = -1
OK = 1


def getAuthURL():
    state = str(uuid4())  # create a private "state" based on uuid
    auth_url = ('https://gitlab.pavlovia.org/oauth/authorize?client_id={}'
                '&redirect_uri={}&response_type=token&state={}'
                .format(client_id, redirect_url, state))
    return auth_url, state


def login(tokenOrUsername, rememberMe=True):
    """Sets the current user by means of a token

    Parameters
    ----------
    token
    """
    currentSession = getCurrentSession()
    if not currentSession:
        raise requests.exceptions.ConnectionError("Failed to connect to Pavlovia.org. No network?")
    # would be nice here to test whether this is a token or username
    logging.debug('pavloviaTokensCurrently: {}'.format(knownUsers))
    if tokenOrUsername in knownUsers:
        token = knownUsers[tokenOrUsername]  # username so fetch token
    else:
        token = tokenOrUsername
    # it might still be a dict that *contains* the token
    if type(token) == dict and 'token' in token:
        token = token['token']

    # try actually logging in with token
    currentSession.setToken(token)
    if currentSession.user is not None:
        user = currentSession.user
        prefs.appData['projects']['pavloviaUser'] = user['username']


def logout():
    """Log the current user out of pavlovia.

    NB This function does not delete the cookie from the wx mini-browser
    if that has been set. Use pavlovia_ui for that.

     - set the user for the currentSession to None
     - save the appData so that the user is blank
    """
    # create a new currentSession with no auth token
    global _existingSession
    _existingSession.user = None
    # set appData to None
    prefs.appData['projects']['pavloviaUser'] = None
    prefs.saveAppData()
    for frameWeakref in app.openFrames:
        frame = frameWeakref()
        if hasattr(frame, 'setUser'):
            frame.setUser(None)


class User(dict):
    """Class to combine what we know about the user locally and on gitlab

    (from previous logins and from the current session)"""

    def __init__(self, id, rememberMe=True):
        # Get info from Pavlovia
        if isinstance(id, (float, int, str)):
            # If given a number or string, treat it as a user ID / username
            self.info = requests.get("https://pavlovia.org/api/v2/designers/" + str(id)).json()['designer']
        elif isinstance(id, dict) and 'gitlabId' in id:
            # If given a dict from Pavlovia rather than an ID, store it rather than requesting again
            self.info = id
        else:
            raise TypeError(f"ID must be either an integer representing the user's numeric ID or a string "
                            f"representing their username, not `{id}`.")
        # Store own ID
        self.id = int(self.info['gitlabId'])
        # Get user object from GitLab
        self.user = self.session.gitlab.users.get(self.id)
        # Add user email (mostly redundant but necessary for saving)
        self.user.email = self.info['email']
        # Init dict
        dict.__init__(self, self.info)
        # Update local
        if rememberMe:
            self.saveLocal()

    def __getitem__(self, key):
        # Get either from self or project.attributes
        try:
            value = dict.__getitem__(self, key)
        except KeyError:
            value = self.user.attributes[key]

        return value

    def __setitem__(self, key, value):
        dict.__setitem__(self, key, value)
        self.user.__setattr__(key, value)

    def __str__(self):
        return "pavlovia.User <{}>".format(self['username'])

    def __eq__(self, other):
        if isinstance(other, self.__class__):
            # Compare gitlab ID for two User objects
            return int(self['id']) == int(other['id'])
        elif isinstance(other, (int, float)) or (isinstance(other, str) and other.isnumeric()):
            # Compare gitlab ID for an int or int-like
            return int(self['id']) == int(other)
        elif isinstance(other, str):
            # Compare username for a string
            return self['username'] == other

    @property
    def session(self):
        # Cache session if not cached
        if not hasattr(self, "_session"):
            self._session = getCurrentSession()
        # Return cached session
        return self._session

    def saveLocal(self):
        """Saves the data on the current user in the pavlovia/users json file"""
        knownUsers[self['username']] = self.user.attributes
        knownUsers[self['username']]['token'] = self.session.getToken()
        knownUsers.save()

    def save(self):
        self.user.save()


class PavloviaSession:
    """A class to track a session with the server.

    The session will store a token, which can then be used to authenticate
    for project read/write access
    """

    def __init__(self, token=None, remember_me=True):
        """Create a session to send requests with the pavlovia server

        Provide either username and password for authentication with a new
        token, or provide a token from a previous session, or nothing for an
        anonymous user
        """
        self.username = None
        self.userID = None  # populate when token property is set
        self.userFullName = None
        self.remember_me = remember_me
        self.authenticated = False
        self.setToken(token)
        logging.debug("PavloviaLoggedIn")

    @property
    def currentProject(self):
        if hasattr(self, "_currentProject"):
            return self._currentProject

    @currentProject.setter
    def currentProject(self, value):
        self._currentProject = PavloviaProject(value)

    def createProject(self, name, description="", tags=(), visibility='public',
                      localRoot='', namespace=''):
        """Returns a PavloviaProject object (derived from a gitlab.project)

        Parameters
        ----------
        name
        description
        tags
        visibility
        local

        Returns
        -------
        a PavloviaProject object

        """
        if not self.user:
            raise exceptions.NoUserError("Tried to create project with no user logged in")
        # NB gitlab also supports "internal" (public to registered users)
        if type(visibility) == bool and visibility:
            visibility = 'public'
        elif type(visibility) == bool and not visibility:
            visibility = 'private'

        projDict = {}
        projDict['name'] = name
        projDict['description'] = description
        projDict['issues_enabled'] = True
        projDict['visibility'] = visibility
        projDict['wiki_enabled'] = True
        if namespace and namespace != self.username:
            namespaceRaw = self.getNamespace(namespace)
            if namespaceRaw:
                projDict['namespace_id'] = namespaceRaw.id
            else:
                raise ValueError("PavloviaSession.createProject was given a "
                                 "namespace that couldn't be found on gitlab.")
        # Create project on GitLab
        try:
            gitlabProj = self.gitlab.projects.create(projDict)
        except gitlab.exceptions.GitlabCreateError as e:
            if 'has already been taken' in str(e.error_message):
                # wx.MessageDialog(self, message=_translate(f"Project `{namespace}/{name}` already exists, please choose another name."), style=wx.ICON_WARNING)
                raise gitlab.exceptions.GitlabCreateError(f"Project `{self.username}/{name}` already exists, please choose another name.")
            else:
                raise e

        # Create pavlovia project object
        pavProject = PavloviaProject(gitlabProj.get_id(), localRoot=localRoot)
        return pavProject

    def getProject(self, id):
        """Gets a Pavlovia project from an ID number or namespace/name

        Parameters
        ----------
        id a numerical

        Returns
        -------
        pavlovia.PavloviaProject or None

        """
        if id:
            return PavloviaProject(id)
        else:
            return None

    def findProjects(self, search_str='', tags="psychopy"):
        """
        Parameters
        ----------
        search_str : str
            The string to search for in the title of the project
        tags : str
            Comma-separated string containing tags

        Returns
        -------
        A list of OSFProject objects

        """
        rawProjs = self.gitlab.projects.list(
                search=search_str,
                as_list=False)  # iterator not list for auto-pagination
        projs = [PavloviaProject(proj) for proj in rawProjs if proj.id]
        return projs

    def listUserGroups(self, namesOnly=True):
        gps = self.gitlab.groups.list(member=True)
        if namesOnly:
            gps = [this.name for this in gps]
        return gps

    def findUserProjects(self, searchStr=''):
        """Finds all readable projects of a given user_id
        (None for current user)
        """
        try:
            own = self.gitlab.projects.list(owned=True, search=searchStr)
        except Exception as e:
            print(e)
            own = self.gitlab.projects.list(owned=True, search=searchStr)
        group = self.gitlab.projects.list(owned=False, membership=True,
                                          search=searchStr)
        projs = []
        projIDs = []
        for proj in own + group:
            if proj.id not in projIDs and proj.id not in projs:
                projs.append(PavloviaProject(proj))
                projIDs.append(proj.id)
        return projs

    def findUsers(self, search_str):
        """Find user IDs whose name matches a given search string
        """
        return self.gitlab.users

    def getToken(self):
        """The authorisation token for the current logged in user
        """
        return self.__dict__['token']

    def setToken(self, token):
        """Set the token for this session and check that it works for auth
        """
        self.__dict__['token'] = token
        self.startSession(token)

    def getNamespace(self, namespace):
        """Returns a namespace object for the given name if an exact match is
        found
        """
        spaces = self.gitlab.namespaces.list(search=namespace)
        # might be more than one, with
        for thisSpace in spaces:
            if thisSpace.path == namespace:
                return thisSpace

    def startSession(self, token):
        """Start a gitlab session as best we can
        (if no token then start an empty session)"""
        if token:
            if len(token) < 64:
                raise ValueError(
                        "Trying to login with token {} which is shorter "
                        "than expected length ({} not 64) for gitlab token"
                            .format(repr(token), len(token)))
            if parse_version(gitlab.__version__) > parse_version("1.4"):
                self.gitlab = gitlab.Gitlab(rootURL, oauth_token=token, timeout=10, per_page=100)
            else:
                self.gitlab = gitlab.Gitlab(rootURL, oauth_token=token, timeout=10)
            self.gitlab.auth()
            self.username = self.gitlab.user.username
            self.userID = self.gitlab.user.id  # populate when token property is set
            self.userFullName = self.gitlab.user.name
            self.authenticated = True
        else:
            if parse_version(gitlab.__version__) > parse_version("1.4"):
                self.gitlab = gitlab.Gitlab(rootURL, timeout=10, per_page=100)
            else:
                self.gitlab = gitlab.Gitlab(rootURL, timeout=10)

    @property
    def user(self):
        if not hasattr(self, "_user") or self._user is None:
            if not hasattr(self.gitlab, "user") or self.gitlab.user.username is None:
                return None
            self._user = User(self.gitlab.user.username)
        return self._user

    @user.setter
    def user(self, value):
        if isinstance(value, User) or value is None:
            self._user = value
        else:
            self._user = User(value)


class PavloviaSearch(pandas.DataFrame):
    # List all possible sort terms
    sortTerms = [
        SortTerm("nbStars", dLabel=_translate("Most stars"), aLabel=_translate("Least stars"), ascending=False),
        SortTerm("nbForks", dLabel=_translate("Most forks"), aLabel=_translate("Least forks"), ascending=False),
        SortTerm("updateDate", dLabel=_translate("Last edited"), aLabel=_translate("Longest since edited"), ascending=False),
        SortTerm("creationDate", dLabel=_translate("Last created"), aLabel=_translate("First created"), ascending=False),
        SortTerm("name", dLabel=_translate("Name (Z-A)"), aLabel=_translate("Name (A-Z)"), ascending=True),
        SortTerm("pathWithNamespace", dLabel=_translate("Author (Z-A)"), aLabel=_translate("Author (A-Z)"), ascending=True),
    ]

    class FilterTerm(dict):
        # Map filter menu items to project columns
        filterMap = {
            "Author": "designer",
            "Status": "status",
            "Platform": "platform",
            "Visibility": "visibility",
            "Tags": "tags",
        }

        def __str__(self):
            # Start off with blank str
            terms = ""
            # Iterate through values
            for key, value in self.items():
                # Ensure value is iterable and mutable
                if not isinstance(value, (list, tuple)):
                    value = [value]
                value = list(value)
                # Ensure each sub-value is a string
                for i in range(len(value)):
                    value[i] = str(value[i])
                # Skip empty terms
                if len(value) == 0:
                    continue
                # Alias keys
                if key in self.filterMap:
                    key = self.filterMap[key]
                # Add this term
                terms += f"&{key}={','.join(value)}"
            return terms

        def __bool__(self):
            return any(self.values())

    def __init__(self, term, sortBy=None, filterBy=None, mine=False):
        # Replace default filter
        if filterBy is None:
            filterBy = {}
        # Ensure filter is a FilterTerm
        filterBy = self.FilterTerm(filterBy)
        # Do search
        try:
            if term or filterBy or mine:
                data = requests.get(f"https://pavlovia.org/api/v2/experiments?search={term}{filterBy}",
                                    timeout=2).json()
            else:
<<<<<<< HEAD
                # Display demos for blank search
                data = requests.get("https://pavlovia.org/api/v2/designers/5/experiments",
                                    timeout=5).json()
=======
                # If search is blank, request demos
                reqStr = "https://pavlovia.org/api/v2/designers/5/experiments"
            # Send request
            data = requests.get(reqStr, timeout=5, headers={'OauthToken': session.getToken()}).json()
>>>>>>> 21571a12
        except requests.exceptions.ReadTimeout:
            msg = "Could not connect to Pavlovia server. Please check that you are connected to the internet. If you are connected, then the Pavlovia servers may be down. You can check their status here: https://pavlovia.org/status"
            raise ConnectionError(msg)
        # Construct dataframe
        pandas.DataFrame.__init__(self, data=data['experiments'])
        # Apply me mode
        if mine:
            session = getCurrentSession()
            self.drop(self.loc[
                          # self['creatorId'] != session.userID  # Created by me
                          (self['userIds'].explode() != session.userID).groupby(level=0).any()  # Editable by me
                      ].index, inplace=True)
        # Do any requested sorting
        if sortBy is not None:
            self.sort_values(sortBy)

    def sort_values(self, by, inplace=True, ignore_index=True, **kwargs):
        if isinstance(by, (str, int)):
            by = [str(by)]
        # Add mapped and selected menu items to sort keys list
        sortKeys = []
        ascending = []
        for item in by:
            if item.value in self.columns:
                sortKeys.append(item.value)
                ascending.append(item.ascending)
        # Add pavlovia score as final sort option
        sortKeys.append("pavloviaScore")
        ascending += [False]
        # Do actual sorting
        if sortKeys:
            pandas.DataFrame.sort_values(self, sortKeys,
                                         inplace=inplace, ascending=ascending, ignore_index=ignore_index,
                                         **kwargs)


class PavloviaProject(dict):
    """A Pavlovia project, with name, url etc

    .pavlovia will point to a gitlab project on gitlab.pavlovia.org
        - None if the session couldn't be opened
        - False if the session is open but the repo isn't there (deleted?)
    .repo will will be a local gitpython repo
    .localRoot is the path to the root of the repo
    .id is the namespace/name (e.g. peircej/stroop)
    .idNumber is gitlab numeric id
    .title
    .tags
    .group is technically the namespace. Get the owner from .attributes['owner']
    .localRoot is the path to the local root
    """

    def __init__(self, id, localRoot=None):
        if not isinstance(id, int):
            # If given a dict from Pavlovia rather than an ID, store it rather than requesting again
            self.info = dict(id)
        else:
<<<<<<< HEAD
            # If given an ID, store this ready to fetch info when needed
            self.id = id
=======
            # If given an ID, get Pavlovia info (for just created projects this can take a while, so allow 2s leeway)
            start = time.time()
            self.info = None
            while self.info is None and time.time() - start < 5:
                reqStr = f"https://pavlovia.org/api/v2/experiments/{id}"
                received = requests.get(reqStr, headers={'OauthToken': self.session.getToken()}).json()
                self.info = received['experiment']
            if self.info is None:
                raise LookupError(_translate(
                    f"Could not find project with id `{id}` on Pavlovia, server returned the following message:\n"
                    f"{received['message']}"
                ))
        self._newRemote = False  # False can also indicate 'unknown'
        # Store own id
        self.id = int(self.info['gitlabId'])
        # Init dict
        dict.__init__(self, self.project.attributes)
        # Convert datetime
        dtRegex = re.compile("\d\d\d\d-\d\d-\d\d \d\d:\d\d:\d\d(.\d\d\d)?")
        for key in self.info:
            if dtRegex.match(str(self.info[key])):
                self.info[key] = pandas.to_datetime(self.info[key], format="%Y-%m-%d %H:%M:%S.%f")
>>>>>>> 21571a12
        # Set local root
        if localRoot is not None:
            self.localRoot = localRoot

    def __getitem__(self, key):
        # Get either from self or project.attributes
        try:
            value = dict.__getitem__(self, key)
        except KeyError:
            value = self.project.attributes[key]
        # Transform datetimes
        dtRegex = re.compile("\d\d\d\d-\d\d-\d\dT\d\d:\d\d:\d\d(.\d\d\d)?\w?")
        if dtRegex.match(str(value)):
            value = pandas.to_datetime(value, format="%Y-%m-%d %H:%M:%S.%f")

        return value

    def __setitem__(self, key, value):
        dict.__setitem__(self, key, value)
        self.project.__setattr__(key, value)

    @property
    def info(self):
        """
        Returns the info about the project from Pavlovia API. This may have a delay after
        changes to the GitLab API calls, as the info filters through so use with caution.

        This can be updated with self.refresh()
        """
        if not self._info:
            self.refresh()
        return self._info

    def refresh(self):
        """
        Update the info about the project from Pavlovia API. This may have a delay after
        changes to the GitLab API calls, as the info filters through so use with caution.
        """
        # Update Pavlovia info
        start = time.time()
        self._info = None
        # for a new project it may take time for Pavlovia to register the new ID so try for a while
        while self._info is None and (time.time() - start) < 30:
            requestVal = requests.get("https://pavlovia.org/api/v2/experiments/" + str(self.id)).json()
            self._info = requestVal['experiment']
        if self._info is None:
            raise ValueError(f"Could not find project with id `{self.id}` on Pavlovia: {requestVal}")
        # Store own id
        dict.__init__(self, self.project.attributes)
        # Convert datetime
        dtRegex = re.compile("\d\d\d\d-\d\d-\d\d \d\d:\d\d:\d\d(.\d\d\d)?")
        for key in self._info:
            if dtRegex.match(str(self.info[key])):
                self._info[key] = pandas.to_datetime(self._info[key], format="%Y-%m-%d %H:%M:%S.%f")
        # Update base dict
        self.update(self.project.attributes)

    @property
    def session(self):
        # If previous value is cached, return it
        if hasattr(self, "_session"):
            return self._session
        # Get and cache current session
        self._session = getCurrentSession()
        return self._session

    @property
    def project(self):
        # If previous value is cached, return it
        if hasattr(self, "_project"):
            return self._project
        # Get and cache gitlab project
        try:
            self._project = self.session.gitlab.projects.get(self.id)
            return self._project
        except gitlab.exceptions.GitlabGetError as e:
            raise KeyError(f"Could not find GitLab project with id {self.id}.")

    @property
    def editable(self):
        """
        Whether or not the project is editable by the current user
        """
        # If previous value is cached, return it
        if hasattr(self, "_editable") and self._lastEditableCheckUser == self.session.user:
            return self._editable
        # Otherwise, figure it out
        if self.session.user:
            # Get current user id
            _id = self.session.user['id']
            # Get gitlab project users
            _users = self.project.users.list()
            # Return whether or not current user in in project users
            self._editable = _id in [user.id for user in _users]
        else:
            # If there's no user, they can't edit, so return False
            self._editable = False
        # Store user when last checked
        self._lastEditableCheckUser = self.session.user

        return self._editable

    @property
    def owned(self):
        """
        Whether or not the project is owned by the current user
        """
        if bool(self.session.user):
            # If there is a user, return True if they're the owner of this project
            return self['path_with_namespace'].split('/')[0] == self.session.user['username']
        else:
            # If there isn't a user, then they can't own this project, so return False
            return False

    @property
    def starred(self):
        """
        Star/unstar the project, or view starred status
        """
        # If previous value is cached, return it
        if hasattr(self, "_starred"):
            return self._starred
        # Otherwise, return whether this project is in the list of starred projects
        self._starred = bool(self.session.gitlab.projects.list(starred=True, search=str(self.id)))
        return self._starred

    @starred.setter
    def starred(self, value):
        # Enforce bool
        value = bool(value)
        # Store value
        self._starred = value
        # Set on gitlab
        if value:
            self.project.star()
        else:
            self.project.unstar()
        # Get info from Pavlovia again, as star count will have changed
        self.refresh()

    @property
    def remoteHTTPS(self):
        """
        The URL for the https access to thr git repo
        """
        return self.project.http_url_to_repo

    @property
    def remoteSSH(self):
        """
        The URL for the ssh access to the git repo
        """
        return self.project.ssh_url_to_repo

    @property
    def localRoot(self):
        if self.project.path_with_namespace in knownProjects:
            # If project has known local store, return its root
            return knownProjects[self.project.path_with_namespace]['localRoot']
        else:
            # Otherwise, return blank
            return ""

    @localRoot.setter
    def localRoot(self, value):
        if self.project.path_with_namespace in knownProjects:
            # If project has known local store, update its root
            knownProjects[self.project.path_with_namespace]['localRoot'] = value
            knownProjects.save()
        else:
            # If project has no known local store, create one
            knownProjects[self.project.path_with_namespace] = {
                'id': self['path_with_namespace'],
                'idNumber': self.id,
                'localRoot': value,
                'remoteHTTPS': f"https://gitlab.pavlovia.org/{self['path_with_namespace']}.git",
                'remoteSSH': f"git@gitlab.pavlovia.org:{self['path_with_namespace']}.git"
            }
            knownProjects.save()

    def sync(self, infoStream=None):
        """Performs a pull-and-push operation on the remote

        Will check for a local folder and whether that is already (in) a repo.
        If we have a local folder and it is not a git project already then
        this function will also clone the remote to that local folder

        Optional params infoStream is needed if you
        want to update a sync window/panel
        """
        # Error catch local root
        if not self.localRoot:
            raise gitlab.GitlabGetError("Can't sync project without a local root.")
        # Jot down start time
        t0 = time.time()
        # If first commit, do initial push
        if not bool(self['default_branch']):
            self.newRepo(infoStream=infoStream)
            self.firstPush(infoStream=infoStream)
        # Pull and push
        self.pull(infoStream)
        self.push(infoStream)
        # Write updates
        t1 = time.time()
        msg = ("Successful sync at: {}, took {:.3f}s"
               .format(time.strftime("%H:%M:%S", time.localtime()), t1 - t0))
        logging.info(msg)
        if infoStream:
            infoStream.write("\n" + msg)
            time.sleep(0.5)
        # Refresh info
        self.refresh()

        return 1

    def pull(self, infoStream=None):
        """Pull from remote to local copy of the repository

        Parameters
        ----------
        infoStream

        Returns
        -------
            1 if successful
            -1 if project is deleted on remote
        """
        if infoStream:
            infoStream.write("\nPulling changes from remote...")
        if self.repo is None:
            self.cloneRepo(infoStream)
        try:
            info = self.repo.git.pull(self.project.http_url_to_repo, 'master')
            if infoStream:
                infoStream.write("\n{}".format(info))
        except git.exc.GitCommandError as e:
            if ("The project you were looking for could not be found" in
                    traceback.format_exc()):
                    # pointing to a project at pavlovia but it doesn't exist
                    logging.warning("Project not found on gitlab.pavlovia.org")
                    return MISSING_REMOTE
            else:
                raise e

        logging.debug('pull complete: {}'.format(self.project.http_url_to_repo))
        if infoStream:
            infoStream.write("\ndone")
        return 1

    def push(self, infoStream=None):
        """Push to remote from local copy of the repository

        Parameters
        ----------
        infoStream

        Returns
        -------
            1 if successful
            -1 if project deleted on remote
        """
        if infoStream:
            infoStream.write("\nPushing changes from remote...")
        try:
            info = self.repo.git.push(self.remoteWithToken, 'master')
            if infoStream:
                infoStream.write("\n{}".format(info))
        except git.exc.GitCommandError as e:
            if ("The project you were looking for could not be found" in
                    traceback.format_exc()):
                    # pointing to a project at pavlovia but it doesn't exist
                    logging.warning("Project not found on gitlab.pavlovia.org")
                    return MISSING_REMOTE
            else:
                raise e

        logging.debug('push complete: {}'.format(self.project.http_url_to_repo))
        if infoStream:
            infoStream.write("done")
        return 1

    @property
    def repo(self):
        """Will always try to return a valid local git repo

        Will try to clone if local is empty and remote is not"""
        # If there's no local root, we can't find the repo
        if not self.localRoot:
            raise gitlab.GitlabGetError("Cannot fetch a PavloviaProject until we have chosen a local folder.")
        # If repo is cached, return it
        if hasattr(self, "_repo") and self._repo:
            return self._repo

        # Get git root
        gitRoot = getGitRoot(self.localRoot)

        if gitRoot is None:
            # If there's no git root, make one
            if not any(pathlib.Path(self.localRoot).iterdir()):
                # If folder is empty, set as None so that remote is cloned
                self._repo = None
            else:
                # If there's any files, make a new repo to sync
                self._repo = git.Repo.init(self.localRoot)
                self.configGitLocal()
                self.repo.create_remote('origin', url=self.project.http_url_to_repo)
                self.repo.git.checkout(b="master")
                self.writeGitIgnore()
                self.stageFiles(['.gitignore'])
                self.commit('Create repository (including .gitignore)')
        elif gitRoot not in [self.localRoot, str(pathlib.Path(self.localRoot).absolute())]:
            # this indicates that the requested root is inside another repo
            raise AttributeError("The requested local path for project\n\t{}\n"
                                 "sits inside another folder, which git will "
                                 "not permit. You might like to set the "
                                 "project local folder to be \n\t{}"
                                 .format(repr(self.localRoot), repr(gitRoot)))
        else:
            # If there's a git root, return the associated repo
            self._repo = git.Repo(gitRoot)

        self.writeGitIgnore()

        return self._repo

    @repo.setter
    def repo(self, value):
        self._repo = value

    @property
    def remoteWithToken(self):
        """The remote for git sync using an oauth token (always as a bytes obj)
        """
        return f"https://oauth2:{self.session.token}@gitlab.pavlovia.org/{self['path_with_namespace']}"

    def writeGitIgnore(self):
        """Check that a .gitignore file exists and add it if not"""
        gitIgnorePath = os.path.join(self.localRoot, '.gitignore')
        if not os.path.exists(gitIgnorePath):
            with open(gitIgnorePath, 'w') as f:
                f.write(gitIgnoreText)

    def newRepo(self, infoStream=None):
        """Will either git.init and git.push or git.clone depending on state
        of local files.

        Use newRemote if we know that the remote has only just been created
        and is empty
        """
        localFiles = glob.glob(os.path.join(self.localRoot, "*"))
        # glob doesn't match hidden files by default so search for them
        localFiles.extend(glob.glob(os.path.join(self.localRoot, ".*")))

        # there's no project at all so create one
        if not self.localRoot:
            raise AttributeError("Cannot fetch a PavloviaProject until we have "
                                 "chosen a local folder.")
        if not os.path.exists(self.localRoot):
            os.makedirs(self.localRoot)

        # check if the remote repo is empty (if so then to init/push)
        if self.project:
            try:
                self.project.repository_tree()
                bareRemote = False
            except gitlab.GitlabGetError as e:
                if "Tree Not Found" in str(e):
                    bareRemote = True
                else:
                    bareRemote = False
        # if remote is new (or existed but is bare) then init and push
        if localFiles and (self._newRemote or bareRemote):  # existing folder
            repo = git.Repo.init(self.localRoot)
            self.configGitLocal()  # sets user.email and user.name
            # add origin remote and master branch (but no push)
<<<<<<< HEAD
            self.repo.create_remote('origin', url=self['remoteHTTPS'])
=======
            self.repo.create_remote('origin', url=self.project.http_url_to_repo)
>>>>>>> 21571a12
            self.repo.git.checkout(b="master")
            self.writeGitIgnore()
            self.stageFiles(['.gitignore'])
            self.commit('Create repository (including .gitignore)')
            self._newRemote = True
        else:
            # no files locally so safe to try and clone from remote
            self.cloneRepo(infoStream=infoStream)
            # TODO: add the further case where there are remote AND local files!

        return repo

    def firstPush(self, infoStream):
        if infoStream:
            infoStream.write("\nPushing to Pavlovia for the first time...")
        info = self.repo.git.push('-u', self.remoteWithToken, 'master')
        if infoStream:
            infoStream.write("\n{}".format(info))
            infoStream.write("\nSuccess!".format(info))

    def cloneRepo(self, infoStream=None):
        """Gets the git.Repo object for this project, creating one if needed

        Will check for a local folder and whether that is already (in) a repo.
        If we have a local folder and it is not a git project already then
        this function will also clone the remote to that local folder

        Parameters
        ----------
        infoStream

        Returns
        -------
        git.Repo object

        Raises
        ------
        AttributeError if the local project is inside a git repo

        """
        if not self.localRoot:
            raise AttributeError("Cannot fetch a PavloviaProject until we have "
                                 "chosen a local folder.")

        if infoStream:
            infoStream.SetValue("Cloning from remote...")
        self.repo = git.Repo.clone_from(
                self.remoteWithToken,
                self.localRoot,
        )
        # now change the remote to be the standard (without password token)
        self.repo.remotes.origin.set_url(self.project.http_url_to_repo)

        self._lastKnownSync = time.time()
        self._newRemote = False

    def configGitLocal(self):
        """Set the local repo to have the correct name and email for user

        Returns
        -------
        None
        """
        localConfig = self.repo.git.config(l=True, local=True)  # list local
        if self.session.user['email'] in localConfig:
            return  # we already have it set up so can return
        # set the local config
        with self.repo.config_writer() as config:
            config.set_value("user", "email", self.session.user['email'])
            config.set_value("user", "name", self.session.user['name'])

    def fork(self, to=None):
        # Sub in current user if none given
        if to is None:
            to = self.session.user['username']
        # Do fork
        try:
            glProj = self.project.forks.create({'namespace': to})
        except gitlab.GitlabCreateError:
            raise gitlab.GitlabCreateError(f"Project {self.session.user['username']}/{self['name']} already exists!")
        # Get new project
        proj = PavloviaProject(glProj.id)
        # Return new project
        return proj

    def getChanges(self):
        """Find all the not-yet-committed changes in the repository"""
        changeDict = {}
        changeDict['untracked'] = self.repo.untracked_files
        changeDict['changed'] = []
        changeDict['deleted'] = []
        changeDict['renamed'] = []
        for this in self.repo.index.diff(None):
            # change type, identifying possible ways a blob can have changed
            # A = Added
            # D = Deleted
            # R = Renamed
            # M = Modified
            # T = Changed in the type
            if this.change_type == 'D':
                changeDict['deleted'].append(this.b_path)
            elif this.change_type == 'R':  # only if git rename had been called?
                changeDict['renamed'].append((this.rename_from, this.rename_to))
            elif this.change_type == 'M':
                changeDict['changed'].append(this.b_path)
            elif this.change_type == 'U':
                changeDict['changed'].append(this.b_path)
            else:
                raise ValueError("Found an unexpected change_type '{}' in gitpython Diff".format(this.change_type))
        changeList = []
        for categ in changeDict:
            changeList.extend(changeDict[categ])
        return changeDict, changeList

    def stageFiles(self, files=None, infoStream=None):
        """Adds changed files to the stage (index) ready for commit.

        The files is a list and can include new/changed/deleted

        If files=None this is like `git add -u` (all files added/deleted)
        """
        if files:
            if type(files) not in (list, tuple):
                raise TypeError(
                        'The `files` provided to PavloviaProject.stageFiles '
                        'should be a list not a {}'.format(type(files)))
            try:
                for thisFile in files:
                    self.repo.git.add(thisFile)
            except git.exc.GitCommandError:
                if infoStream:
                    infoStream.SetValue(traceback.format_exc())
        else:
            diffsDict, diffsList = self.getChanges()
            if diffsDict['untracked']:
                self.repo.git.add(diffsDict['untracked'])
            if diffsDict['deleted']:
                self.repo.git.add(diffsDict['deleted'])
            if diffsDict['changed']:
                self.repo.git.add(diffsDict['changed'])

    def getStagedFiles(self):
        """Retrieves the files that are already staged ready for commit"""
        return self.repo.index.diff("HEAD")

    def unstageFiles(self, files):
        """Removes changed files from the stage (index) preventing their commit.
        The files in question can be new/changed/deleted
        """
        self.repo.git.reset('--', files)

    def commit(self, message):
        """Commits the staged changes"""
        self.repo.git.commit('-m', message)
        time.sleep(0.1)
        # then get a new copy of the repo
        self.repo = git.Repo(self.localRoot)

    def save(self):
        """Saves the metadata to gitlab.pavlovia.org"""
        self.project.save()
        # note that saving info locally about known projects is done
        # by the knownProjects DictStorage class

    @property
    def pavloviaStatus(self):
        return self.__dict__['pavloviaStatus']

    @pavloviaStatus.setter
    def pavloviaStatus(self, newStatus):
        url = 'https://pavlovia.org/server?command=update_project'
        data = {'projectId': self.id, 'projectStatus': 'ACTIVATED'}
        resp = requests.put(url, data)
        if resp.status_code == 200:
            self.__dict__['pavloviaStatus'] = newStatus
        else:
            print(resp)

    @property
    def permissions(self):
        """This returns the user's overall permissions for the project as int.
        Unlike the project.attribute['permissions'] which returns a dict of
        permissions for group/project which is sometimes also a dict and
        sometimes an int!

        returns
        ------------
        permissions as an int:
            -1 = probably not logged in?
            None = logged in but no permissions

        """
        if not getCurrentSession().user:
            return -1
        if 'permissions' in self.attributes:
            # collect perms for both group and individual access
            allPerms = []
            permsDict = self.attributes['permissions']
            if 'project_access' in permsDict:
                allPerms.append(permsDict['project_access'])
            if 'group_access' in permsDict:
                allPerms.append(permsDict['group_access'])
            # make ints and find the max permission of the project/group
            permInts = []
            for thisPerm in allPerms:
                # check if deeper in dict
                if type(thisPerm) == dict:
                    thisPerm = thisPerm['access_level']
                # we have a single value (but might still be None)
                if thisPerm is not None:
                    permInts.append(thisPerm)
            if permInts:
                perms = max(permInts)
            else:
                perms = None
        elif hasattr(self, 'project_access') and self.project_access:
            perms = self.project_access
            if type(perms) == dict:
                perms = perms['access_level']
        else:
            perms = None  # not sure if this ever occurs when logged in
        return perms


def getGitRoot(p):
    """Return None or the root path of the repository"""
    if not haveGit:
        raise exceptions.DependencyError(
                "gitpython and a git installation required for getGitRoot()")

    p = pathlib.Path(p).absolute()
    if not p.is_dir():
        p = p.parent  # given a file instead of folder?

    proc = subprocess.Popen('git branch --show-current',
                            stdout=subprocess.PIPE,
                            stderr=subprocess.PIPE,
                            cwd=str(p), shell=True,
                            universal_newlines=True)  # newlines forces stdout to unicode
    stdout, stderr = proc.communicate()
    if 'not a git repository' in (stdout + stderr):
        return None
    else:
        # this should have been possible with git rev-parse --top-level
        # but that sometimes returns a virtual symlink that is not the normal folder name
        # e.g. some other mount point?
        selfAndParents = [p] + list(p.parents)
        for thisPath in selfAndParents:
            if list(thisPath.glob('.git')):
                return str(thisPath)  # convert Path back to str


def getNameWithNamespace(p):
    """
    Return None or the root path of the repository
    """
    # Work out cwd
    if not haveGit:
        raise exceptions.DependencyError(
                "gitpython and a git installation required for getGitRoot()")

    p = pathlib.Path(p).absolute()
    if not p.is_dir():
        p = p.parent  # given a file instead of folder?
    # Open git process
    proc = subprocess.Popen('git config --get remote.origin.url',
                            stdout=subprocess.PIPE,
                            stderr=subprocess.PIPE,
                            cwd=str(p), shell=True,
                            universal_newlines=True)  # newlines forces stdout to unicode
    stdout, stderr = proc.communicate()
    # Find a gitlab url in the response
    url = re.match("https:\/\/gitlab\.pavlovia\.org\/\w*\/\w*\.git", stdout)
    if url:
        # Get contents of url from response
        url = url.string[url.pos:url.endpos]
        # Get namespace/name string from url
        path = url
        path = re.sub("\.git[.\n]*", "", path)
        path = re.sub("[.\n]*https:\/\/gitlab\.pavlovia\.org\/", "", path)
        return path
    else:
        return None



def getProject(filename):
    """Will try to find (locally synced) pavlovia Project for the filename
    """
    # Check that we have Git
    if not haveGit:
        raise exceptions.DependencyError(
                "gitpython and a git installation required for getProject()")
    # Get git root
    gitRoot = getGitRoot(filename)
    # Get name with namespace
    path = getNameWithNamespace(filename)
    # Get session
    session = getCurrentSession()
    # If already found, return
    if (knownProjects is not None) and (path in knownProjects) and ('idNumber' in knownProjects[path]):
        return PavloviaProject(knownProjects[path]['idNumber'])
    elif gitRoot:
        # Existing repo but not in our knownProjects. Investigate
        logging.info("Investigating repo at {}".format(gitRoot))
        localRepo = git.Repo(gitRoot)
        for remote in localRepo.remotes:
            for url in remote.urls:
                if "gitlab.pavlovia.org" in url:
                    # Get Namespace/Name from standard style url
                    nameSearch = re.search(r"(?<=https:\/\/gitlab\.pavlovia\.org\/).*\/.*(?=\.git)", url)
                elif "git@gitlab.pavlovia.org:" in url:
                    # Get Namespace/Name from @ stye url
                    nameSearch = re.search(r"(?<=git@gitlab\.pavlovia\.org:).*\/.*(?=\.git)", url)
                else:
                    # Attempt to get Namespace/Name from unhandled style
                    nameSearch = re.search(r"[\w\-]*\\[\w\-]*\.git", url)
                if nameSearch is not None:
                    name = nameSearch.group(0)
                    project = session.gitlab.projects.get(name)
                    return PavloviaProject(project.id)


global _existingSession
_existingSession = None


# create an instance of that
def getCurrentSession():
    """Returns the current Pavlovia session, creating one if not yet present

    Returns
    -------

    """
    global _existingSession
    if _existingSession:
        return _existingSession
    else:
        _existingSession = PavloviaSession()
    return _existingSession


def refreshSession():
    """Restarts the session with the same user logged in"""
    global _existingSession
    if _existingSession and _existingSession.getToken():
        _existingSession = PavloviaSession(
                token=_existingSession.getToken()
        )
    else:
        _existingSession = PavloviaSession()
    return _existingSession
<|MERGE_RESOLUTION|>--- conflicted
+++ resolved
@@ -474,16 +474,9 @@
                 data = requests.get(f"https://pavlovia.org/api/v2/experiments?search={term}{filterBy}",
                                     timeout=2).json()
             else:
-<<<<<<< HEAD
                 # Display demos for blank search
                 data = requests.get("https://pavlovia.org/api/v2/designers/5/experiments",
                                     timeout=5).json()
-=======
-                # If search is blank, request demos
-                reqStr = "https://pavlovia.org/api/v2/designers/5/experiments"
-            # Send request
-            data = requests.get(reqStr, timeout=5, headers={'OauthToken': session.getToken()}).json()
->>>>>>> 21571a12
         except requests.exceptions.ReadTimeout:
             msg = "Could not connect to Pavlovia server. Please check that you are connected to the internet. If you are connected, then the Pavlovia servers may be down. You can check their status here: https://pavlovia.org/status"
             raise ConnectionError(msg)
@@ -539,35 +532,11 @@
     def __init__(self, id, localRoot=None):
         if not isinstance(id, int):
             # If given a dict from Pavlovia rather than an ID, store it rather than requesting again
-            self.info = dict(id)
-        else:
-<<<<<<< HEAD
+            self._info = dict(id)
+            self.id = self._info['id']
+        else:
             # If given an ID, store this ready to fetch info when needed
             self.id = id
-=======
-            # If given an ID, get Pavlovia info (for just created projects this can take a while, so allow 2s leeway)
-            start = time.time()
-            self.info = None
-            while self.info is None and time.time() - start < 5:
-                reqStr = f"https://pavlovia.org/api/v2/experiments/{id}"
-                received = requests.get(reqStr, headers={'OauthToken': self.session.getToken()}).json()
-                self.info = received['experiment']
-            if self.info is None:
-                raise LookupError(_translate(
-                    f"Could not find project with id `{id}` on Pavlovia, server returned the following message:\n"
-                    f"{received['message']}"
-                ))
-        self._newRemote = False  # False can also indicate 'unknown'
-        # Store own id
-        self.id = int(self.info['gitlabId'])
-        # Init dict
-        dict.__init__(self, self.project.attributes)
-        # Convert datetime
-        dtRegex = re.compile("\d\d\d\d-\d\d-\d\d \d\d:\d\d:\d\d(.\d\d\d)?")
-        for key in self.info:
-            if dtRegex.match(str(self.info[key])):
-                self.info[key] = pandas.to_datetime(self.info[key], format="%Y-%m-%d %H:%M:%S.%f")
->>>>>>> 21571a12
         # Set local root
         if localRoot is not None:
             self.localRoot = localRoot
@@ -761,6 +730,8 @@
         # Error catch local root
         if not self.localRoot:
             raise gitlab.GitlabGetError("Can't sync project without a local root.")
+        # Reset local repo so it checks again (rather than erroring if it's been deleted without an app restart)
+        self._repo = None
         # Jot down start time
         t0 = time.time()
         # If first commit, do initial push
@@ -865,19 +836,7 @@
         gitRoot = getGitRoot(self.localRoot)
 
         if gitRoot is None:
-            # If there's no git root, make one
-            if not any(pathlib.Path(self.localRoot).iterdir()):
-                # If folder is empty, set as None so that remote is cloned
-                self._repo = None
-            else:
-                # If there's any files, make a new repo to sync
-                self._repo = git.Repo.init(self.localRoot)
-                self.configGitLocal()
-                self.repo.create_remote('origin', url=self.project.http_url_to_repo)
-                self.repo.git.checkout(b="master")
-                self.writeGitIgnore()
-                self.stageFiles(['.gitignore'])
-                self.commit('Create repository (including .gitignore)')
+            self.newRepo()
         elif gitRoot not in [self.localRoot, str(pathlib.Path(self.localRoot).absolute())]:
             # this indicates that the requested root is inside another repo
             raise AttributeError("The requested local path for project\n\t{}\n"
@@ -943,11 +902,7 @@
             repo = git.Repo.init(self.localRoot)
             self.configGitLocal()  # sets user.email and user.name
             # add origin remote and master branch (but no push)
-<<<<<<< HEAD
-            self.repo.create_remote('origin', url=self['remoteHTTPS'])
-=======
             self.repo.create_remote('origin', url=self.project.http_url_to_repo)
->>>>>>> 21571a12
             self.repo.git.checkout(b="master")
             self.writeGitIgnore()
             self.stageFiles(['.gitignore'])
@@ -955,7 +910,7 @@
             self._newRemote = True
         else:
             # no files locally so safe to try and clone from remote
-            self.cloneRepo(infoStream=infoStream)
+            repo = self.cloneRepo(infoStream=infoStream)
             # TODO: add the further case where there are remote AND local files!
 
         return repo
@@ -1003,6 +958,8 @@
 
         self._lastKnownSync = time.time()
         self._newRemote = False
+
+        return self.repo
 
     def configGitLocal(self):
         """Set the local repo to have the correct name and email for user
@@ -1249,7 +1206,12 @@
     session = getCurrentSession()
     # If already found, return
     if (knownProjects is not None) and (path in knownProjects) and ('idNumber' in knownProjects[path]):
-        return PavloviaProject(knownProjects[path]['idNumber'])
+        try:
+            return PavloviaProject(knownProjects[path]['idNumber'])
+        except LookupError as err:
+            # If project not found, print warning and return None
+            logging.warn(str(err))
+            return None
     elif gitRoot:
         # Existing repo but not in our knownProjects. Investigate
         logging.info("Investigating repo at {}".format(gitRoot))
