#!/usr/bin/env python
# -*- coding: utf-8 -*-

# Part of the PsychoPy library
# Copyright (C) 2002-2018 Jonathan Peirce (C) 2019 Open Science Tools Ltd.
# Distributed under the terms of the GNU General Public License (GPL).

"""Describes the Flow of an experiment
"""

from __future__ import absolute_import, print_function
from past.builtins import basestring

from psychopy.experiment.utils import unescapedDollarSign_re
from psychopy.experiment.params import getCodeFromParamStr
from psychopy.experiment.routine import Routine
from psychopy.experiment.loops import LoopTerminator, LoopInitiator


class Flow(list):
    """The flow of the experiment is a list of L{Routine}s, L{LoopInitiator}s
    and L{LoopTerminator}s, that will define the order in which events occur
    """

    def __init__(self, exp):
        list.__init__(self)
        self.exp = exp
        self._currentRoutine = None
        self._loopList = []  # will be used while we write the code
        self._loopController = {'LoopInitiator': [],
                                'LoopTerminator': []}  # Controls whether loop is written

    @property
    def loopDict(self):
        """Creates a tree of the Flow:
        {entry:object, children:list, parent:object}
        :return:
        """
        loopDict = {}
        currentList = []
        loopStack = [currentList]
        for thisEntry in self:
            if thisEntry.getType() == 'LoopInitiator':
                currentList.append(thisEntry.loop) # this loop is child of current
                loopDict[thisEntry.loop] = []  # and is (current) empty list awaiting children
                currentList = loopDict[thisEntry.loop]
                loopStack.append(loopDict[thisEntry.loop])  # update the list of loops (for depth)
            elif thisEntry.getType() == 'LoopTerminator':
                loopStack.pop()
                currentList = loopStack[-1]
            else:
                # routines should be added to current
                currentList.append(thisEntry)
        return loopDict

    def __repr__(self):
        return "psychopy.experiment.Flow(%s)" % (str(list(self)))

    def addLoop(self, loop, startPos, endPos):
        """Adds initiator and terminator objects for the loop
        into the Flow list"""
        self.insert(int(endPos), LoopTerminator(loop))
        self.insert(int(startPos), LoopInitiator(loop))
        self.exp.requirePsychopyLibs(['data'])  # needed for TrialHandlers etc

    def addRoutine(self, newRoutine, pos):
        """Adds the routine to the Flow list"""
        self.insert(int(pos), newRoutine)

    def removeComponent(self, component, id=None):
        """Removes a Loop, LoopTerminator or Routine from the flow

        For a Loop (or initiator or terminator) to be deleted we can simply
        remove the object using normal list syntax. For a Routine there may
        be more than one instance in the Flow, so either choose which one
        by specifying the id, or all instances will be removed (suitable if
        the Routine has been deleted).
        """
        if component.getType() in ['LoopInitiator', 'LoopTerminator']:
            component = component.loop  # and then continue to do the next
        handlers = ('StairHandler', 'TrialHandler', 'MultiStairHandler')
        if component.getType() in handlers:
            # we need to remove the loop's termination points
            toBeRemoved = []
            for comp in self:
                # bad to change the contents of self when looping through self
                if comp.getType() in ['LoopInitiator', 'LoopTerminator']:
                    if comp.loop == component:
                        # self.remove(comp) --> skips over loop terminator if
                        # its an empty loop
                        toBeRemoved.append(comp)
            for comp in toBeRemoved:
                self.remove(comp)
        elif component.getType() == 'Routine':
            if id is None:
                # a Routine may come up multiple times - remove them all
                # self.remove(component)  # cant do this - two empty routines
                # (with diff names) look the same to list comparison
                toBeRemoved = []
                for id, compInFlow in enumerate(self):
                    if (hasattr(compInFlow, 'name') and
                            component.name == compInFlow.name):
                        toBeRemoved.append(id)
                # need to delete from the end backwards or the order changes
                toBeRemoved.reverse()
                for id in toBeRemoved:
                    del self[id]
            else:
                # just delete the single entry we were given (e.g. from
                # right-click in GUI)
                del self[id]

    def _dubiousConstantUpdates(self, component):
        """Return a list of fields in component that are set to be constant
        but seem intended to be dynamic. Some code fields are constant, and
        some denoted as code by $ are constant.
        """
        warnings = []
        # treat expInfo as likely to be constant; also treat its keys as
        # constant because its handy to make a short-cut in code:
        # exec(key+'=expInfo[key]')
        expInfo = self.exp.settings.getInfo()
        keywords = self.exp.namespace.nonUserBuilder[:]
        keywords.extend(['expInfo'] + list(expInfo.keys()))
        reserved = set(keywords).difference({'random', 'rand'})
        for key in component.params:
            field = component.params[key]
            if (not hasattr(field, 'val') or
                    not isinstance(field.val, basestring)):
                continue  # continue == no problem, no warning
            if not (field.allowedUpdates and
                    isinstance(field.allowedUpdates, list) and
                    len(field.allowedUpdates) and
                    field.updates == 'constant'):
                continue
            # now have only non-empty, possibly-code, and 'constant' updating
            if field.valType == 'str':
                if not bool(unescapedDollarSign_re.search(field.val)):
                    continue
                code = getCodeFromParamStr(field.val)
            elif field.valType == 'code':
                code = field.val
            else:
                continue
            # get var names in the code; no names == constant
            try:
                names = compile(code, '', 'eval').co_names
            except SyntaxError:
                continue
            # ignore reserved words:
            if not set(names).difference(reserved):
                continue
            warnings.append((field, key))
        return warnings or [(None, None)]

    def _prescreenValues(self):
        # pre-screen and warn about some conditions in component values:
        trailingWhitespace = []
        constWarnings = []
        for entry in self:
            # NB each entry is a routine or LoopInitiator/Terminator
            if not isinstance(entry, Routine):
                continue
            for component in entry:
                # detect and strip trailing whitespace (can cause problems):
                for key in component.params:
                    field = component.params[key]
                    if not hasattr(field, 'label'):
                        continue  # no problem, no warning
                    if (field.label.lower() in ['text', 'customize'] or
                            not field.valType in ('str', 'code')):
                        continue
                    if (isinstance(field.val, basestring) and
                            field.val != field.val.strip()):
                        trailingWhitespace.append(
                            (field.val, key, component, entry))
                        field.val = field.val.strip()
                # detect 'constant update' fields that seem intended to be
                # dynamic:
                for field, key in self._dubiousConstantUpdates(component):
                    if field:
                        constWarnings.append(
                            (field.val, key, component, entry))
        if trailingWhitespace:
            warnings = []
            msg = '"%s", in Routine %s (%s: %s)'
            for field, key, component, routine in trailingWhitespace:
                vals = (field, routine.params['name'],
                        component.params['name'], key.capitalize())
                warnings.append(msg % vals)
            print('Note: Trailing white-space removed:\n ', end='')
            # non-redundant, order unknown
            print('\n  '.join(list(set(warnings))))
        if constWarnings:
            warnings = []
            msg = '"%s", in Routine %s (%s: %s)'
            for field, key, component, routine in constWarnings:
                vals = (field, routine.params['name'],
                        component.params['name'], key.capitalize())
                warnings.append(msg % vals)
            print('Note: Dynamic code seems intended but updating '
                  'is "constant":\n ', end='')
            # non-redundant, order unknown
            print('\n  '.join(list(set(warnings))))

    def writeStartCode(self, script):
        """Write the code that comes before the Window is created
        """
        script.writeIndentedLines("\n# Start Code - component code to be "
                                  "run before the window creation\n")
        for entry in self:
            # NB each entry is a routine or LoopInitiator/Terminator
            self._currentRoutine = entry
            # very few components need writeStartCode:
            if hasattr(entry, 'writeStartCode'):
                entry.writeStartCode(script)

    def writeResourcesCodeJS(self, script):
        """For JS we need to create a function to fetch all resources needed
        by each loop
        """
        code = (
            "\nfunction registerResources() {\n"
            "    psychoJS.resourceManager.scheduleRegistration(resourceScheduler);\n"
            "\n"
            "    return psychoJS.NEXT;\n"
            "}\n"
            "\nfunction downloadResources() {\n"
            "    psychoJS.resourceManager.scheduleDownload(resourceScheduler);\n"
            "\n"
            "    return psychoJS.NEXT;\n"
            "}\n"
        )
        script.writeIndentedLines(code)

    def writeBody(self, script):
        """Write the rest of the code
        """
        # writeStartCode and writeInitCode:
        for entry in self:
            # NB each entry is a routine or LoopInitiator/Terminator
            self._currentRoutine = entry
            entry.writeInitCode(script)
        # create clocks (after initialising stimuli)
        code = ("\n# Create some handy timers\n"
                "globalClock = core.Clock()  # to track the "
                "time since experiment started\n"
                "routineTimer = core.CountdownTimer()  # to "
                "track time remaining of each (non-slip) routine \n")
        script.writeIndentedLines(code)
        # run-time code
        for entry in self:
            self._currentRoutine = entry
            entry.writeMainCode(script)
        # tear-down code (very few components need this)
        for entry in self:
            self._currentRoutine = entry
            entry.writeExperimentEndCode(script)


    def writeFlowSchedulerJS(self, script):
        """Initialise each component and then write the per-frame code too
        """

        # handle email for error messages
        if 'email' in self.exp.settings.params and self.exp.settings.params['email'].val:
            code = ("// If there is an error, we should inform the participant and email the experimenter\n"
                    "// note: we use window.onerror rather than a try/catch as the latter\n"
                    "// do not handle so well exceptions thrown asynchronously\n"
                    "/*window.onerror = function(message, source, lineno, colno, error) {\n"
                    "  console.error(error);\n"
                    "  psychoJS.gui.dialog({'error' : error});\n"
                    "  //psychoJS.core.sendErrorToExperimenter(exception);\n"
                    "  // show error stack on console:\n"
                    "  var json = JSON.parse(error);\n"
                    "  console.error(json.stack);\n"
                    "  return true;\n"
                    "}*/\n")
            script.writeIndentedLines(code)

        code = ("// schedule the experiment:\n"
                "psychoJS.schedule(psychoJS.gui.DlgFromDict({\n"
                "  dictionary: expInfo,\n"
                "  title: expName\n}));\n"
                "\n"
                "const flowScheduler = new Scheduler(psychoJS);\n"
                "const dialogCancelScheduler = new Scheduler(psychoJS);\n"
                "psychoJS.scheduleCondition(function() { return (psychoJS.gui.dialogComponent.button === 'OK'); }, flowScheduler, dialogCancelScheduler);\n"
                "\n")
        script.writeIndentedLines(code)

        code = ("// flowScheduler gets run if the participants presses OK\n"
               "flowScheduler.add(updateInfo); // add timeStamp\n"
               "flowScheduler.add(experimentInit);\n")
        script.writeIndentedLines(code)
        loopStack = []
        for thisEntry in self:
            if not loopStack:  # if not currently in a loop
                if thisEntry.getType() == 'LoopInitiator':
                    code = ("const {name}LoopScheduler = new Scheduler(psychoJS);\n"
                            "flowScheduler.add({name}LoopBegin, {name}LoopScheduler);\n"
                            "flowScheduler.add({name}LoopScheduler);\n"
                            "flowScheduler.add({name}LoopEnd);\n"
                            .format(name=thisEntry.loop.params['name'].val))
                    loopStack.append(thisEntry.loop)
                elif thisEntry.getType() == "Routine":
                    code = ("flowScheduler.add({params[name]}RoutineBegin());\n"
                            "flowScheduler.add({params[name]}RoutineEachFrame());\n"
                            "flowScheduler.add({params[name]}RoutineEnd());\n"
                            .format(params=thisEntry.params))
            else:  # we are already in a loop so don't code here just count
                code = ""
                if thisEntry.getType() == 'LoopInitiator':
                    loopStack.append(thisEntry.loop)
                elif thisEntry.getType() == 'LoopTerminator':
                    loopStack.remove(thisEntry.loop)
            script.writeIndentedLines(code)
        # quit when all routines are finished
        script.writeIndented("flowScheduler.add(quitPsychoJS, '', true);\n")
        # handled all the flow entries
        code = ("\n// quit if user presses Cancel in dialog box:\n"
                "dialogCancelScheduler.add(quitPsychoJS, '', false);\n\n")
        script.writeIndentedLines(code)

        # Write resource list
        resourceFiles = set([resource['rel'].replace("\\", "/") for resource in self.exp.getResourceFiles()])
<<<<<<< HEAD
        resourceFolder = [".","resources"][bool(self.exp.htmlFolder)]

        script.writeIndented("psychoJS.start({expName, expInfo, resources: [\n")
        script.setIndentLevel(1, relative=True)
        code = ""
        for idx, resource in enumerate(resourceFiles):
            temp = "{{'name': '{0}', 'path': '{1}/{0}'}}".format(resource, resourceFolder)
=======
        script.writeIndented("psychoJS.start({\n")
        script.setIndentLevel(1, relative=True)
        code = ("expName: expName,\n"
                "expInfo: expInfo,\n"
                "resources: [\n")
        script.writeIndentedLines(code)
        script.setIndentLevel(1, relative=True)
        code = ""
        for idx, resource in enumerate(resourceFiles):
            temp = "{{name: '{0}', path: 'resources/{0}'}}".format(resource)
>>>>>>> 81fb15f9
            code += temp
            if idx != (len(resourceFiles)-1):
                code += ",\n"  # Trailing comma
        script.writeIndentedLines(code)
        script.setIndentLevel(-1, relative=True)
        script.writeIndented("]\n")
        script.setIndentLevel(-1, relative=True)
        script.writeIndented("});\n\n")

    def writeLoopHandlerJS(self, script, modular):
        """
        Function for setting up handler to look after randomisation of conditions etc
        """
        # Then on the flow we need only the Loop Init/terminate
        for entry in self:
            loopType = entry.getType()  # Get type i.e., routine or loop
            if loopType in self._loopController:
                loopName = entry.loop.params['name'].val  # Get loop name
                if loopName not in self._loopController[loopType]:  # Write if not already written
                    entry.writeMainCodeJS(script, modular)  # will either be function trialsBegin() or trialsEnd()
                    self._loopController[loopType].append(loopName)

    def _resetLoopController(self):
        """Resets _loopController so loops are written on each call to write script"""
        self._loopController = {'LoopInitiator': [],
                                'LoopTerminator': []}  # Controls whether loop is written<|MERGE_RESOLUTION|>--- conflicted
+++ resolved
@@ -324,7 +324,6 @@
 
         # Write resource list
         resourceFiles = set([resource['rel'].replace("\\", "/") for resource in self.exp.getResourceFiles()])
-<<<<<<< HEAD
         resourceFolder = [".","resources"][bool(self.exp.htmlFolder)]
 
         script.writeIndented("psychoJS.start({expName, expInfo, resources: [\n")
@@ -332,18 +331,6 @@
         code = ""
         for idx, resource in enumerate(resourceFiles):
             temp = "{{'name': '{0}', 'path': '{1}/{0}'}}".format(resource, resourceFolder)
-=======
-        script.writeIndented("psychoJS.start({\n")
-        script.setIndentLevel(1, relative=True)
-        code = ("expName: expName,\n"
-                "expInfo: expInfo,\n"
-                "resources: [\n")
-        script.writeIndentedLines(code)
-        script.setIndentLevel(1, relative=True)
-        code = ""
-        for idx, resource in enumerate(resourceFiles):
-            temp = "{{name: '{0}', path: 'resources/{0}'}}".format(resource)
->>>>>>> 81fb15f9
             code += temp
             if idx != (len(resourceFiles)-1):
                 code += ",\n"  # Trailing comma
