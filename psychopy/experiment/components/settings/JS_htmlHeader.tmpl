<!doctype html>

<html>
  <head>
    <title>{name} [PsychoPy]</title>
    <meta charset="UTF-8">
<<<<<<< HEAD
    <link href="lib/vendors/jquery-ui-1.11.4.base/jquery-ui.min.css" rel="stylesheet">

    <style>
        /* project and resource dialogs */
        label, input {{ display:block; padding-bottom: .5em; }}
        input.text {{ margin-bottom:1em; width:95%; padding: .5em; }}
        fieldset {{ padding:0; border:0; margin-top:25px; }}

        /* don't display close button in the top right corner of the box */
        .no-close .ui-dialog-titlebar-close {{ display: none; }}
    </style>

=======

    <!-- external libraries -->
>>>>>>> 5667b58d
    <script type="text/javascript" src="lib/vendors/seedrandom.min.js"></script>
    <script type="text/javascript" src="lib/vendors/jquery-2.2.0.min.js"></script>
    <script type="text/javascript" src="lib/vendors/jquery-ui-1.11.4.base/jquery-ui.min.js"></script>
    <script type="text/javascript" src="lib/vendors/stats.min.js"></script>
    <script type="text/javascript" src="lib/vendors/pixi.min.js"></script>
    <script type="text/javascript" src="lib/vendors/preloadjs.min.js"></script>
    <script type="text/javascript" src="lib/vendors/xlsx.full.min.js"></script>
    <script type="text/javascript" src="lib/vendors/log4javascript.min.js"></script>
    <script type="text/javascript" src="lib/vendors/Tone.min.js"></script>

<<<<<<< HEAD
    <!-- module loading with System.js -->
    <script src="lib/vendors/jspm_packages/system.js"></script>
    <script src="lib/vendors/config.js"></script>

=======
    <!-- styles -->
    <link href="lib/vendors/jquery-ui-1.11.4.base/jquery-ui.min.css" rel="stylesheet">
    <link href="lib/psychojs.css" rel="stylesheet">

    <!-- PsychoJS library -->
    <script type="text/javascript" src="lib/psychojs.0.1.0.js"></script>
>>>>>>> 5667b58d
  </head>

  <body>
    <div id="root"/>
<<<<<<< HEAD
    <script type='text/javascript'>
      System.import("./{name}.js");
    </script>
=======
    <script type="text/javascript" src="./{name}.js"></script>
>>>>>>> 5667b58d
  </body>
</html><|MERGE_RESOLUTION|>--- conflicted
+++ resolved
@@ -4,23 +4,8 @@
   <head>
     <title>{name} [PsychoPy]</title>
     <meta charset="UTF-8">
-<<<<<<< HEAD
-    <link href="lib/vendors/jquery-ui-1.11.4.base/jquery-ui.min.css" rel="stylesheet">
-
-    <style>
-        /* project and resource dialogs */
-        label, input {{ display:block; padding-bottom: .5em; }}
-        input.text {{ margin-bottom:1em; width:95%; padding: .5em; }}
-        fieldset {{ padding:0; border:0; margin-top:25px; }}
-
-        /* don't display close button in the top right corner of the box */
-        .no-close .ui-dialog-titlebar-close {{ display: none; }}
-    </style>
-
-=======
 
     <!-- external libraries -->
->>>>>>> 5667b58d
     <script type="text/javascript" src="lib/vendors/seedrandom.min.js"></script>
     <script type="text/javascript" src="lib/vendors/jquery-2.2.0.min.js"></script>
     <script type="text/javascript" src="lib/vendors/jquery-ui-1.11.4.base/jquery-ui.min.js"></script>
@@ -31,29 +16,16 @@
     <script type="text/javascript" src="lib/vendors/log4javascript.min.js"></script>
     <script type="text/javascript" src="lib/vendors/Tone.min.js"></script>
 
-<<<<<<< HEAD
-    <!-- module loading with System.js -->
-    <script src="lib/vendors/jspm_packages/system.js"></script>
-    <script src="lib/vendors/config.js"></script>
-
-=======
     <!-- styles -->
     <link href="lib/vendors/jquery-ui-1.11.4.base/jquery-ui.min.css" rel="stylesheet">
     <link href="lib/psychojs.css" rel="stylesheet">
 
     <!-- PsychoJS library -->
     <script type="text/javascript" src="lib/psychojs.0.1.0.js"></script>
->>>>>>> 5667b58d
   </head>
 
   <body>
     <div id="root"/>
-<<<<<<< HEAD
-    <script type='text/javascript'>
-      System.import("./{name}.js");
-    </script>
-=======
     <script type="text/javascript" src="./{name}.js"></script>
->>>>>>> 5667b58d
   </body>
 </html>