#!/usr/bin/env python
# -*- coding: utf-8 -*-

# Part of the PsychoPy library
# Copyright (C) 2002-2018 Jonathan Peirce (C) 2019-2020 Open Science Tools Ltd.
# Distributed under the terms of the GNU General Public License (GPL).

"""
Module containing validators for various parameters.
"""
from __future__ import absolute_import, print_function

import re

from past.builtins import basestring
import wx

import psychopy.experiment.utils
from psychopy.localization import _translate
from . import experiment
from .localizedStrings import _localized
from pkg_resources import parse_version

<<<<<<< HEAD
from ...visual.textbox2.fontmanager import FontManager
=======
from ...data.utils import listFromString
>>>>>>> 84130f8c

if parse_version(wx.__version__) < parse_version('4.0.0a1'):
    _ValidatorBase = wx.PyValidator
else:
    _ValidatorBase = wx.Validator

from pyglet.window import key


fontMGR = FontManager()

class BaseValidator(_ValidatorBase):
    """
    Component name validator for _BaseParamsDlg class. It depends on access
    to an experiment namespace.

    Validate calls check, which needs to be implemented per class.

    Messages are passed to user as text in nameOklabel.

    @see: _BaseParamsDlg
    """

    def __init__(self):
        super(BaseValidator, self).__init__()

    def Clone(self):
        return self.__class__()

    def Validate(self, parent):
        """
        """
        # we need to find the dialog to which the Validate event belongs
        # (the event might be fired by a sub-panel and won't have builder exp)
        while not hasattr(parent, 'frame'):
            try:
                parent = parent.GetParent()
            except Exception:
                print("Couldn't find the root dialog for this event")
        message, valid = self.check(parent)
        self.updateMessage(parent)
        return valid

    def TransferFromWindow(self):
        return True

    def TransferToWindow(self):
        return True

    def check(self, parent):
        raise NotImplementedError

    def updateMessage(self, parent):
        """Checks the dict of warning messages for the parent and inserts the
        top one
        :param parent: a component params dialog
        :param message: a
        :return:
        """
        warnings = [w for w in list(parent.warningsDict.values()) if w] or ['']
        msg = warnings[0]
        if parent.nameOKlabel and parent.nameOKlabel.GetLabel() != msg:
            parent.nameOKlabel.SetLabel(msg)
            parent.Layout()


class NameValidator(BaseValidator):
    """Validation checks if the value in Name field is a valid Python
    identifier and if it does not clash with existing names.
    """

    def __init__(self):
        super(NameValidator, self).__init__()

    def check(self, parent):
        """checks namespace, return error-msg (str), enable (bool)
        """
        control = self.GetWindow()
        newName = control.GetValue()
        msg, OK = '', True  # until we find otherwise
        if newName == '':
            msg = _translate("Missing name")
            OK = False
        else:
            namespace = parent.frame.exp.namespace
            used = namespace.exists(newName)
            sameAsOldName = bool(newName == parent.params['name'].val)
            if used and not sameAsOldName:
                msg = _translate("That name is in use (by %s). Try another name.") % _translate(used)
                OK = False
            elif not namespace.isValid(newName):  # valid as a var name
                msg = _translate("Name must be alpha-numeric or _, no spaces")
                OK = False
            # warn but allow, chances are good that its actually ok
            elif namespace.isPossiblyDerivable(newName):
                msg = _translate(namespace.isPossiblyDerivable(newName))
                OK = True
        parent.warningsDict['name'] = msg
        return msg, OK


class CodeSnippetValidator(BaseValidator):
    """Validation checks if field value is intended to be Python code.
    If so, check that it is valid Python, and if valid, check whether
    it contains bad identifiers (currently only self-reference).

    @see: _BaseParamsDlg
    """

    def __init__(self, fieldName):
        super(CodeSnippetValidator, self).__init__()
        self.fieldName = fieldName
        try:
            self.displayName = _localized[fieldName]
        except KeyError:
            # should have all _localized[fieldName] from .localizedStrings
            # might as well try to do something useful if fail:
            self.displayName = _translate(fieldName)

    def Clone(self):
        return self.__class__(self.fieldName)

    def check(self, parent):
        """Checks python syntax of code snippets, and for self-reference.

        Note: code snippets simply use existing names in the namespace,
        like from condition-file headers. They do not add to the
        namespace (unlike Name fields).

        Code snippets in param fields will often be user-defined
        vars, especially condition names. Can also be expressions like
        random(1,100). Hard to know what will be problematic.
        But its always the case that self-reference is wrong.
        """
        # first check if there's anything to validate (and return if not)

        def _checkParamUpdates(parent):
            """Checks whether param allows updates. Returns bool."""
            if parent.params[self.fieldName].allowedUpdates is not None:
                # Check for new set with elements common to lists compared - True if any elements are common
                return bool(set(parent.params[self.fieldName].allowedUpdates) & set(allowedUpdates))

        def _highlightParamVal(parent, error=False):
            """Highlights text containing error - defaults to black"""
            try:
                if error:
                    parent.paramCtrls[self.fieldName].valueCtrl.SetForegroundColour("Red")
                else:
                    parent.paramCtrls[self.fieldName].valueCtrl.SetForegroundColour("Black")
            except KeyError:
                pass

        # Get attributes of value control
        control = self.GetWindow()
        if not hasattr(control, 'GetValue'):
            return '', True
        val = control.GetValue()  # same as parent.params[self.fieldName].val
        if not isinstance(val, basestring):
            return '', True
        field = self.fieldName
        allowedUpdates = ['set every repeat', 'set every frame']
        # Set initials
        msg, OK = '', True  # until we find otherwise
        _highlightParamVal(parent)
        # What valType should code be treated as?
        codeWanted = psychopy.experiment.utils.unescapedDollarSign_re.search(val)
        isCodeField = bool(parent.params[self.fieldName].valType == 'code')

        # Validate as list
        allKeyBoardKeys = list(key._key_names.values()) + [str(num) for num in range(10)]
        allKeyBoardKeys = [key.lower() for key in allKeyBoardKeys]
        if self.fieldName == 'correctAns' and not val.startswith('$'):
            keyList = listFromString(val)
            if isinstance(keyList, str):
                keyList = [keyList]
            potentialVars = list(set(keyList) - set(allKeyBoardKeys))  # Elements of keyList not in allKeyBoardKeys
            _highlightParamVal(parent, bool(potentialVars))
            if len(potentialVars):
                msg = _translate("It looks like your 'Correct answer' contains a variable - prepend variables with '$' e.g. ${val}")
                msg = msg.format(val=potentialVars[0].lower())

<<<<<<< HEAD
        # Check if it is a Google font
        if self.fieldName == 'font' and not val.startswith('$'):
            fontInfo = fontMGR.getFontNamesSimilar(val)
            if not fontInfo:
                msg = _translate(f"Font `{val}` not found locally, will attempt to retrieve from Google Fonts when this experiment next runs")

=======
        # Validate as code
>>>>>>> 84130f8c
        if codeWanted or isCodeField:
            # get var names from val, check against namespace:
            code = experiment.getCodeFromParamStr(val)
            try:
                names = compile(code, '', 'exec').co_names
            except (SyntaxError, TypeError) as e:
                # empty '' compiles to a syntax error, ignore
                if not code.strip() == '':
                    _highlightParamVal(parent, True)
                    msg = _translate('Python syntax error in field `{}`:  {}')
                    msg = msg.format(self.displayName, code)
                    OK = False
            else:
                # Check whether variable param entered as a constant
                if isCodeField and _checkParamUpdates(parent):
                    if parent.paramCtrls[self.fieldName].getUpdates() not in allowedUpdates:
                        try:
                            eval(code)
                        except NameError as e:
                            _highlightParamVal(parent, True)
                            msg = _translate(f"Looks like your variable '{code}' in '{self.displayName}' should be set to update.")
                            msg = msg.format(code=code, displayName=self.displayName)
                        except SyntaxError as e:
                            msg = ''

                # namespace = parent.frame.exp.namespace
                # parent.params['name'].val is not in namespace for new params
                # and is not fixed as .val until dialog closes. Use getvalue()
                # to handle dynamic changes to Name field:
                if 'name' in parent.paramCtrls:  # some components don't have names
                    parentName = parent.paramCtrls['name'].getValue()
                    for name in names:
                        # `name` means a var name within a compiled code snippet
                        if name == parentName:
                            _highlightParamVal(parent, True)
                            msg = _translate(
                                'Python var `{}` in `{}` is same as Name')
                            msg = msg.format(name, self.displayName)
                            OK = True

                    for newName in names:
                        namespace = parent.frame.exp.namespace
                        if newName in [*namespace.user, *namespace.builder, *namespace.constants]:
                            # Continue if name is a variable
                            continue
                        if newName in [*namespace.nonUserBuilder, *namespace.numpy] and not re.search(newName+"(?!\(\))", val):
                            # Continue if name is an external function being called correctly
                            continue
                        used = namespace.exists(newName)
                        sameAsOldName = bool(newName == parent.params['name'].val)
                        if used and not sameAsOldName:
                            msg = _translate(f"Variable name ${newName} is in use (by {_translate(used)}). Try another name.")
                            # let the user continue if this is what they intended
                            OK = True

        parent.warningsDict[field] = msg
        return msg, OK<|MERGE_RESOLUTION|>--- conflicted
+++ resolved
@@ -21,11 +21,8 @@
 from .localizedStrings import _localized
 from pkg_resources import parse_version
 
-<<<<<<< HEAD
 from ...visual.textbox2.fontmanager import FontManager
-=======
 from ...data.utils import listFromString
->>>>>>> 84130f8c
 
 if parse_version(wx.__version__) < parse_version('4.0.0a1'):
     _ValidatorBase = wx.PyValidator
@@ -207,16 +204,13 @@
                 msg = _translate("It looks like your 'Correct answer' contains a variable - prepend variables with '$' e.g. ${val}")
                 msg = msg.format(val=potentialVars[0].lower())
 
-<<<<<<< HEAD
         # Check if it is a Google font
         if self.fieldName == 'font' and not val.startswith('$'):
             fontInfo = fontMGR.getFontNamesSimilar(val)
             if not fontInfo:
                 msg = _translate(f"Font `{val}` not found locally, will attempt to retrieve from Google Fonts when this experiment next runs")
 
-=======
         # Validate as code
->>>>>>> 84130f8c
         if codeWanted or isCodeField:
             # get var names from val, check against namespace:
             code = experiment.getCodeFromParamStr(val)
