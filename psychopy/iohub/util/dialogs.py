--- conflicted
+++ resolved
@@ -21,18 +21,13 @@
         self.dialog=None
         self.display_index=display_index
         if ioHubDialog.wxapp is None:
-<<<<<<< HEAD
-            ioHubDialog.wxapp = wx.GetApp()
-        if ioHubDialog.wxapp is None:
-            ioHubDialog.wxapp = wx.App(False)
-=======
             if wx.version() < '2.9':
                 ioHubDialog.wxapp = wx.PySimpleApp()
             else:
-                ioHubDialog.wxapp = wx.App(False)
->>>>>>> 39cd3c1b
-
-        
+                ioHubDialog.wxapp = wx.GetApp()
+                if ioHubDialog.wxapp is None:
+                    ioHubDialog.wxapp = wx.App(False)
+
     def set_frame_display(self):
         """
         Centers a wx window on the given Display index.
