--- conflicted
+++ resolved
@@ -18,10 +18,7 @@
 BUNDLE_ID = "org.opensciencetools.psychopy"
 USERNAME = "admin@opensciencetools.org"
 
-<<<<<<< HEAD
-=======
 SIGN_ALL = True
->>>>>>> dcf9427f
 NOTARIZE = True
 
 # handy resources for info:
@@ -257,23 +254,11 @@
         appName = self.appFile.name
         """Staple the notarization to the app inside the r/w dmg file"""
         # staple the file inside the dmg
-<<<<<<< HEAD
-        cmdStr = f"hdiutil detach /Volumes/PsychoPy -quiet"
-        exitcode, output = subprocess.getstatusoutput(cmdStr)
-=======
->>>>>>> dcf9427f
         cmdStr = f"hdiutil attach '{dmgFilename}'"
         exitcode, output = subprocess.getstatusoutput(cmdStr)
         volName = output.split('\t')[-1]
         self.staple(f"'{volName}/{appName}'")
         cmdStr = f"hdiutil detach '{volName}' -quiet"
-<<<<<<< HEAD
-        exitcode, output = subprocess.getstatusoutput(cmdStr)
-        if exitcode != 0:
-            print(output)
-            print(f'*********Failed to detach {volName} (wrong name?) *************')
-            print(f'cmdStr was: {cmdStr}')
-=======
         print(f'cmdStr was: {cmdStr}')
         for n in range(5):  # if we do this too fast then it fails. Try 5 times
             time.sleep(5)
@@ -283,7 +268,6 @@
                 break  # succeeded so stop
         if exitcode != 0:
             print(f'*********Failed to detach {volName} (wrong name?) *************')
->>>>>>> dcf9427f
             exit(1)
 
     def dmgCompress(self):
@@ -327,21 +311,8 @@
         distFolder = (thisFolder / '../dist').resolve()
         signer = AppSigner(appFile=distFolder/args.app,
                            version=args.version)
-<<<<<<< HEAD
-        signer.signAll()
-
-        # print("calling deepsign.py")
-        # cmdStr = (f"python {thisFolder / 'deepsign.py'} "
-        #           f"--signing_identity={IDENTITY} "
-        #           f"--bundle_path={distFolder / args.app} "
-        #           f"--entitlements={ENTITLEMENTS.resolve()}"
-        #           )
-        # exitcode, output = subprocess.getstatusoutput(cmdStr)
-        # print(output)
-=======
         if SIGN_ALL:
             signer.signAll()
->>>>>>> dcf9427f
         signer.signCheck(verbose=False)
 
         if NOTARIZE:
